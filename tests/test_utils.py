--- conflicted
+++ resolved
@@ -125,12 +125,8 @@
         config=config,
         num_layers_unfrozen=2,
     )
-<<<<<<< HEAD
-    assert (
-        # Drop the regex range pattern for comparison
-        [m.split(".", 1)[1] for m in delta_kwargs["modified_modules"]]
-        == ["a", "b"]
-    ), "Modified modules should be ['a', 'b']"
+    for kwarg_mod in delta_kwargs["modified_modules"]:
+        assert kwarg_mod.endswith("a") or kwarg_mod.endswith("b"), "Parsed modified module should contain ['a', 'b']"
 
 
 class TestStatistics(unittest.TestCase):
@@ -158,8 +154,4 @@
 
         a = torch.hstack((self.a1, self.a2, self.a3, self.a4))
         assert torch.isclose(self.m.mean, a.mean(), atol=1e-6)
-        assert torch.isclose(self.m.std, a.std(unbiased=True), atol=1e-6)
-=======
-    for kwarg_mod in delta_kwargs["modified_modules"]:
-        assert kwarg_mod.endswith("a") or kwarg_mod.endswith("b"), "Parsed modified module should contain ['a', 'b']"
->>>>>>> 81e935a1
+        assert torch.isclose(self.m.std, a.std(unbiased=True), atol=1e-6)
--- conflicted
+++ resolved
@@ -644,16 +644,9 @@
         self.gradient_checkpointing = False
 
         # Turning off grad saves memory
-<<<<<<< HEAD
-        for block in self.transformer_blocks:
-            for parameter in block.parameters():
-                parameter.requires_grad = False
-        for parameter in self.lm_head.parameters():
-            parameter.requires_grad = False
-=======
+
         for parameter in self.parameters():
             parameter.requires_grad_(False)
->>>>>>> 194b89f6
 
     def forward(
         self,

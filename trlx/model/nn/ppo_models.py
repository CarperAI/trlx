--- conflicted
+++ resolved
@@ -1,13 +1,3 @@
-<<<<<<< HEAD
-from transformers import GPT2LMHeadModel, GPT2Tokenizer, GPT2Model, GPT2PreTrainedModel, GPTJModel
-from transformers import top_k_top_p_filtering
-from transformers.modeling_outputs import ModelOutput
-from torch import nn
-from torch.nn import Identity
-import torch.nn.functional as F
-import torch
-=======
->>>>>>> 35d34463
 from dataclasses import dataclass
 from typing import Optional, Tuple
 
@@ -157,57 +147,4 @@
             attentions=transformer_outputs.attentions,
             cross_attentions=transformer_outputs.cross_attentions,
             value=value,
-        )
-
-
-class GPTJHeadWithValueModel(GPTJModel):
-    """The GPTJHeadWithValueModel class implements a GPTJ language model with a secondary, scalar head."""
-    def __init__(self, config):
-        super().__init__(config)
-        config.num_labels = 1
-        self.transformer = GPTJModel(config)
-        self.lm_head = nn.Linear(config.hidden_size, config.vocab_size, bias=False)
-        self.v_head = ValueHead(config)
-
-        self.init_weights()
-
-    def get_output_embeddings(self):
-        return self.lm_head
-
-    def detach_value_head(self):
-        self.v_head.detach_head = True
-
-    def forward(
-        self,
-        input_ids=None,
-        past_key_values=None,
-        attention_mask=None,
-        token_type_ids=None,
-        position_ids=None,
-        head_mask=None,
-        inputs_embeds=None,
-        mc_token_ids=None,
-        lm_labels=None,
-        mc_labels=None,
-        return_dict=False,
-        output_attentions=False,
-        output_hidden_states=False,
-    ):
-        loss=None
-        transformer_outputs = self.transformer(
-            input_ids,
-            past_key_values=past_key_values,
-            attention_mask=attention_mask,
-            token_type_ids=token_type_ids,
-            position_ids=position_ids,
-            head_mask=head_mask,
-            inputs_embeds=inputs_embeds,
-        )
-
-        hidden_states = transformer_outputs[0]
-
-        lm_logits = self.lm_head(hidden_states)
-        value = self.v_head(hidden_states).squeeze(-1)
-
-        outputs = (lm_logits,) + transformer_outputs[1:] + (value,)
-        return outputs+        )
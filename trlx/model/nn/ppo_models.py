import inspect
from copy import deepcopy
from dataclasses import dataclass
from typing import Any, Dict, Optional, Tuple, Union

import numpy as np
import torch
import torch.nn as nn
import transformers
from torchtyping import TensorType
from transformers.modeling_outputs import ModelOutput
from transformers.models.bloom import modeling_bloom
from transformers.models.opt import modeling_opt

from trlx.data.method_configs import MethodConfig, register_method
from trlx.utils.modeling import (
    flatten_dict,
    hf_get_causal_base_model,
    hf_get_causal_final_norm,
    hf_get_causal_hidden_layers,
    hf_get_hidden_size,
    hf_get_lm_head,
    hf_get_num_hidden_layers,
    make_head,
    whiten,
    get_tensor_stats,
)


# KL Controllers


class AdaptiveKLController:
    """Adaptive KL Controller as described in Ziegler et al. "Fine-Tuning Language Models from Human Preferences"
    Reference: Section 2.2 https://arxiv.org/pdf/1909.08593.pdf#page=2
    Source: https://github.com/openai/lm-human-preferences/blob/master/lm_human_preferences/train_policy.py
    """

    def __init__(self, init_kl_coef: float, target: float, horizon: int):
        self.value = init_kl_coef
        self.target = target
        self.horizon = horizon

    def update(self, current: float, n_steps: int):
        """Returns adaptively updated KL coefficient, βₜ₊₁.
        Arguments:
            current: The current KL value between the newest policy and the initial policy.
        """
        proportional_error = np.clip(current / self.target - 1, -0.2, 0.2)  # ϵₜ
        mult = 1 + proportional_error * n_steps / self.horizon
        self.value *= mult  # βₜ₊₁


class FixedKLController:
    """Fixed KL controller."""

    def __init__(self, kl_coef):
        self.value = kl_coef

    def update(self, current: float, n_steps: int):
        """Returns updated KL coefficient, βₜ₊₁.
        Arguments:
            current: The current KL value between the newest policy and the initial policy.
        """
        pass


# PPO Configs


@dataclass
@register_method
class PPOConfig(MethodConfig):
    """
    Config for PPO method

    :param ppo_epochs: Number of updates per batch
    :type ppo_epochs: int

    :param num_rollouts: Number  of experiences to observe before learning
    :type num_rollouts: int

    :param init_kl_coef: Initial value for KL coefficient
    :type init_kl_coef: float

    :param target: Target value for KL coefficient
    :type target: float

    :param horizon: Number of steps for KL coefficient to reach target
    :type horizon: int

    :param gamma: Discount factor
    :type gamma: float

    :param lam: GAE lambda
    :type lam: float

    :param cliprange: Clipping range for PPO policy loss (1 - cliprange, 1 + cliprange)
    :type cliprange: float

    :param cliprange_value: Clipping range for predicted values (observed values - cliprange_value, observed values + cliprange_value)
    :type cliprange_value: float

    :param vf_coef: Value loss scale w.r.t policy loss
    :type vf_coef: float

    :param gen_kwargs: Additioanl kwargs for the generation
    :type gen_kwargs: Dict[str, Any]
    """

    ppo_epochs: int
    num_rollouts: int
    chunk_size: int
    init_kl_coef: float
    target: float
    horizon: int
    gamma: float
    lam: float
    cliprange: float
    cliprange_value: float
    vf_coef: float
    scale_reward: str
    ref_mean: Optional[float]
    ref_std: Optional[float]
    cliprange_reward: float
    gen_kwargs: dict

    def get_advantages_and_returns(
        self,
        values: TensorType["batch_size", "response_size"],
        rewards: TensorType["batch_size", "response_size"],
        response_length: int,
        use_whitening: Optional[bool] = True,
    ) -> Tuple[torch.Tensor, torch.Tensor]:
        lastgaelam = 0
        advantages_reversed = []
        for t in reversed(range(response_length)):
            nextvalues = values[:, t + 1] if t < response_length - 1 else 0.0
            delta = rewards[:, t] + self.gamma * nextvalues - values[:, t]
            lastgaelam = delta + self.gamma * self.lam * lastgaelam
            advantages_reversed.append(lastgaelam)
        advantages = torch.stack(advantages_reversed[::-1], dim=1)
        returns = advantages + values
        if use_whitening:
            advantages = whiten(advantages)
        return advantages.detach(), returns

    def loss(
        self,
        logprobs: TensorType["batch_size", "response_size"],
        values: TensorType["batch_size", "response_size"],
        old_logprobs: TensorType["batch_size", "response_size"],
        old_values: TensorType["batch_size", "response_size"],
        advantages: TensorType["batch_size", "response_size"],
        returns: TensorType["batch_size", "response_size"],
        mask: TensorType["batch_size", "response_size"],
    ):
        """PPO objective function.
        References:
        - https://stable-baselines.readthedocs.io/en/master/modules/ppo2.html
        """
        values_clipped = torch.clamp(
            values,
            old_values - self.cliprange_value,
            old_values + self.cliprange_value,
        )
        n = mask.sum()

        vf_loss1 = (values - returns) ** 2
        vf_loss2 = (values_clipped - returns) ** 2
        vf_loss = 0.5 * torch.sum(torch.max(vf_loss1, vf_loss2) * mask) / n
        vf_clipfrac = torch.sum((vf_loss2 > vf_loss1).float() * mask) / n

        log_ratio = (logprobs - old_logprobs) * mask
        ratio = torch.exp(log_ratio)
        # Unbiased KL-div estimates (`k3`). Ref: http://joschu.net/blog/kl-approx.html
        with torch.no_grad():
            approx_kl = torch.mean((ratio - 1) - log_ratio)

        pg_loss1 = -advantages * ratio
        pg_loss2 = -advantages * torch.clamp(
            ratio,
            1.0 - self.cliprange,
            1.0 + self.cliprange,
        )
        pg_loss = torch.sum(torch.max(pg_loss1, pg_loss2) * mask) / n
        pg_clipfrac = torch.sum((pg_loss2 > pg_loss1).float() * mask) / n

        loss = pg_loss + self.vf_coef * vf_loss

        stats = dict(
            losses=dict(
                total_loss=loss.item(),
                policy_loss=pg_loss.item(),
                value_loss=vf_loss.item(),
            ),
            values=dict(
                get_tensor_stats(values, mask, n),
                values_error=torch.sum(((values - returns) * mask) ** 2) / n,
                clipfrac=vf_clipfrac,
            ),
            old_values=get_tensor_stats(old_values, mask, n),
            returns=get_tensor_stats(returns, mask, n),
            policy=dict(approx_kl=approx_kl.item(), clipfrac=pg_clipfrac.item()),
            ratio=(ratio * mask).sum() / n,
            padding_percentage=n / mask.numel(),
        )

        return loss, flatten_dict(stats)


# PPO Layers


@dataclass
class CausalLMOutputWithCrossAttentions(ModelOutput):
    loss: Optional[torch.FloatTensor] = None
    logits: torch.FloatTensor = None
    past_key_values: Optional[Tuple[Tuple[torch.FloatTensor]]] = None
    hidden_states: Optional[Tuple[torch.FloatTensor]] = None
    attentions: Optional[Tuple[torch.FloatTensor]] = None
    cross_attentions: Optional[Tuple[torch.FloatTensor]] = None
    value: Optional[torch.FloatTensor] = None


class CausalLMWithValueHead(nn.Module):
    """The CausalLMWithValueModel class implements a causal language model with
    a secondary, scalar head.
    """

    def __init__(self, config: Union[transformers.PretrainedConfig, str]):
        super().__init__()
        if isinstance(config, str):
            self.config = transformers.AutoConfig.from_pretrained(config)
        else:
            self.config = config
        self.base_model = transformers.AutoModelForCausalLM.from_pretrained(
            self.config.name_or_path
        )
        self.base_model.transformer = hf_get_causal_base_model(self.base_model)
        self.base_model.lm_head = hf_get_lm_head(self.base_model)
        self.v_head = make_head(hf_get_hidden_size(self.config), 1)

        # Cache `transformer.forward` args for general use (avoids incompatible args across architectures)
        self.base_model_transformer_args = inspect.getfullargspec(
            self.base_model.transformer.forward
        ).args

    def _get_compatible_forward_kwargs(self, **kwargs) -> Dict[str, Any]:
        """Filter out arguments not supported by the specific instance of `base_model.transformer.forward`"""
        return {
            k: v for k, v in kwargs.items() if k in self.base_model_transformer_args
        }

    def generate(self, input_ids, **kwargs):
        return self.base_model.generate(input_ids, **kwargs)

    def forward(
        self,
        input_ids=None,
        attention_mask=None,
        past_key_values=None,
        position_ids=None,
        head_mask=None,
        inputs_embeds=None,
        return_dict=False,
    ):
        forward_kwargs = self._get_compatible_forward_kwargs(
            input_ids=input_ids,
            attention_mask=attention_mask,
            position_ids=position_ids,
            past_key_values=past_key_values,
            head_mask=head_mask,
            inputs_embeds=inputs_embeds,
        )
        transformer_outputs = self.base_model.transformer(**forward_kwargs)
        last_hidden_state = transformer_outputs.last_hidden_state
        lm_logits = self.base_model.lm_head(last_hidden_state)
        value = self.v_head(last_hidden_state).squeeze(-1)

        if not return_dict:
            outputs = (lm_logits,) + transformer_outputs[1:] + (value,)
            return outputs

        return CausalLMOutputWithCrossAttentions(
            loss=None,
            logits=lm_logits,
            past_key_values=transformer_outputs.past_key_values,
            hidden_states=transformer_outputs.hidden_states,
            attentions=transformer_outputs.attentions,
            cross_attentions=transformer_outputs.cross_attentions,
            value=value,
        )


<<<<<<< HEAD
class ModelBranch(PreTrainedModel):
    """
    ModelBranch implements the frozen upper trunk of the reference model
=======
class CausalLMHydraWithValueHead(nn.Module):
    """The CausalLMHydraWithValueHead class implements a causal language model
    with a secondary, scalar head.
    """

    def __init__(
        self,
        config: Union[transformers.PretrainedConfig, str],
        num_layers_unfrozen: int = -1,
    ):
        super().__init__()
        if isinstance(config, str):
            self.config = transformers.AutoConfig.from_pretrained(config)
        else:
            self.config = config
        self.base_model = transformers.AutoModelForCausalLM.from_pretrained(
            self.config.name_or_path
        )
        self.base_model.transformer = hf_get_causal_base_model(self.base_model)
        self.base_model.lm_head = hf_get_lm_head(self.base_model)
        self.v_head = make_head(hf_get_hidden_size(self.config), 1)

        self.num_layers_unfrozen = num_layers_unfrozen
        if self.num_layers_unfrozen > 0:
            transformer_blocks = list(hf_get_causal_hidden_layers(self.base_model))
            branch_class = hf_get_causal_lm_branch_class(self.config)
            self.frozen_head = branch_class(
                self.config,
                transformer_blocks[-self.num_layers_unfrozen :],
                final_norm=hf_get_causal_final_norm(self.base_model),
                lm_head=self.base_model.lm_head,
            )
        # Cache `transformer.forward` args for general use (avoids incompatible args across architectures)
        self.base_model_transformer_args = inspect.getfullargspec(
            self.base_model.transformer.forward
        ).args

    def _get_compatible_forward_kwargs(self, **kwargs) -> Dict[str, Any]:
        """Filter out arguments not supported by the specific instance of `base_model.transformer.forward`"""
        return {
            k: v for k, v in kwargs.items() if k in self.base_model_transformer_args
        }

    def generate(self, input_ids, **x):
        return self.base_model.generate(input_ids, **x)

    def forward_hydra(self, input_ids, **forward_kwargs):
        forward_kwargs = self._get_compatible_forward_kwargs(**forward_kwargs)
        if forward_kwargs.get("return_dict") is not None:
            return_dict = forward_kwargs["return_dict"]
        else:
            return_dict = True
        forward_kwargs["return_dict"] = True
        forward_kwargs["output_hidden_states"] = True
        output = self.forward(input_ids, **forward_kwargs)
        all_hidden_states = output.hidden_states
        # Get output of last frozen hidden layer
        # Select hidden state before first layer of branch.
        input_hidden_state = all_hidden_states[-(self.num_layers_unfrozen + 1)]
        # Get size of last hidden state
        output_shape = all_hidden_states[-1].size()
        outputs = self.frozen_head(input_hidden_state, output_shape, **forward_kwargs)
        if not return_dict:
            return outputs.logits
        return outputs

    def forward(
        self,
        input_ids: Optional[torch.LongTensor] = None,
        attention_mask: Optional[torch.FloatTensor] = None,
        position_ids: Optional[torch.LongTensor] = None,
        token_type_ids: Optional[torch.LongTensor] = None,
        head_mask: Optional[torch.FloatTensor] = None,
        inputs_embeds: Optional[torch.FloatTensor] = None,
        past_key_values: Optional[Tuple[Tuple[torch.FloatTensor]]] = None,
        output_attentions: Optional[bool] = False,
        output_hidden_states: Optional[bool] = True,
        return_dict: Optional[bool] = None,
    ):
        forward_kwargs = self._get_compatible_forward_kwargs(
            input_ids=input_ids,
            attention_mask=attention_mask,
            position_ids=position_ids,
            head_mask=head_mask,
            inputs_embeds=inputs_embeds,
            past_key_values=past_key_values,
            output_attentions=output_attentions,
            output_hidden_states=output_hidden_states,
            token_type_ids=token_type_ids,
        )
        transformer_outputs = self.base_model.transformer(**forward_kwargs)
        last_hidden_state = transformer_outputs.last_hidden_state
        lm_logits = self.base_model.lm_head(last_hidden_state)
        value = self.v_head(last_hidden_state).squeeze(-1)

        if not return_dict:
            outputs = (lm_logits,) + transformer_outputs[1:] + (value,)
            return outputs

        return CausalLMOutputWithCrossAttentions(
            loss=None,
            logits=lm_logits,
            past_key_values=transformer_outputs.past_key_values,
            hidden_states=transformer_outputs.hidden_states,
            attentions=transformer_outputs.attentions,
            cross_attentions=None,
            value=value,
        )


class GPTModelBranch(transformers.PreTrainedModel):
    """
    GPTModelBranch implements the frozen upper trunk of the reference model
>>>>>>> 3a66f776
    used when computing the PPO KL-divergence penalty. Expects a list of
    frozen transformer blocks and an lm_head from the base model.
    """

<<<<<<< HEAD
    def __init__(self, config, transformer_blocks, ln_f, lm_head):
=======
    def __init__(
        self,
        config: transformers.PretrainedConfig,
        transformer_blocks: nn.ModuleList,
        final_norm: nn.Module,
        lm_head: nn.Module,
    ):
>>>>>>> 3a66f776
        super().__init__(config)

        # Defined by the main trunk
        self.hidden_size = hf_get_hidden_size(config)
        self.transformer_blocks = deepcopy(nn.ModuleList(transformer_blocks))
        self.final_norm = deepcopy(final_norm)
        self.lm_head = deepcopy(lm_head)

        # Model parallel
        self.model_parallel = False
        self.device_map = None
        self.gradient_checkpointing = False

        # Turning off grad saves memory
        for block in self.transformer_blocks:
            for parameter in block.parameters():
                parameter.requires_grad = False
        for parameter in lm_head.parameters():
            parameter.requires_grad = False

    def forward(
        self,
        hidden_states: torch.Tensor,  # Takes as input hidden_states instead of input_ids
        output_shape: torch.Tensor,  # output_size given by main trunk
        past_key_values: Optional[Tuple[Tuple[torch.Tensor]]] = None,
        attention_mask: Optional[torch.FloatTensor] = None,
        head_mask: Optional[torch.FloatTensor] = None,
        encoder_hidden_states: Optional[torch.Tensor] = None,
        encoder_attention_mask: Optional[torch.FloatTensor] = None,
        use_cache: Optional[bool] = None,
        output_attentions: Optional[bool] = None,
        output_hidden_states: Optional[bool] = None,
        return_dict: Optional[bool] = False,
        position_ids: Optional[torch.LongTensor] = None,
    ) -> Union[Tuple, CausalLMOutputWithCrossAttentions]:

        batch_size = hidden_states.size()[0]

        output_attentions = (
            output_attentions
            if output_attentions is not None
            else self.config.output_attentions
        )
        output_hidden_states = (
            output_hidden_states
            if output_hidden_states is not None
            else self.config.output_hidden_states
        )
        use_cache = use_cache if use_cache is not None else self.config.use_cache
        return_dict = (
            return_dict if return_dict is not None else self.config.use_return_dict
        )

        device = hidden_states.device

        if past_key_values is None:
            past_key_values = tuple([None] * len(self.transformer_blocks))

        # GPT2Attention mask.
        if attention_mask is not None:
            if batch_size <= 0:
                raise ValueError("batch_size has to be defined and > 0")
            attention_mask = attention_mask.view(batch_size, -1)
            # We create a 3D attention mask from a 2D tensor mask.
            # Sizes are [batch_size, 1, 1, to_seq_length]
            # So we can broadcast to [batch_size, num_heads, from_seq_length, to_seq_length]
            # this attention mask is more simple than the triangular masking of causal attention
            # used in OpenAI GPT, we just need to prepare the broadcast dimension here.
            attention_mask = attention_mask[:, None, None, :]

            # Since attention_mask is 1.0 for positions we want to attend and 0.0 for
            # masked positions, this operation will create a tensor which is 0.0 for
            # positions we want to attend and the dtype's smallest value for masked positions.
            # Since we are adding it to the raw scores before the softmax, this is
            # effectively the same as removing these entirely.
            attention_mask = attention_mask.to(dtype=self.dtype)  # fp16 compatibility
            attention_mask = (1.0 - attention_mask) * torch.finfo(self.dtype).min

        # If a 2D or 3D attention mask is provided for the cross-attention
        # we need to make broadcastable to [batch_size, num_heads, seq_length, seq_length]
        if self.config.add_cross_attention and encoder_hidden_states is not None:
            (
                encoder_batch_size,
                encoder_sequence_length,
                _,
            ) = encoder_hidden_states.size()
            encoder_hidden_shape = (encoder_batch_size, encoder_sequence_length)
            if encoder_attention_mask is None:
                encoder_attention_mask = torch.ones(encoder_hidden_shape, device=device)
            encoder_attention_mask = self.invert_attention_mask(encoder_attention_mask)
        else:
            encoder_attention_mask = None

        # Prepare head mask if needed
        # 1.0 in head_mask indicate we keep the head
        # attention_probs has shape bsz x n_heads x N x N
        # head_mask has shape n_layer x batch x n_heads x N x N
        head_mask = self.get_head_mask(head_mask, hf_get_num_hidden_layers(self.config))

        presents = () if use_cache else None
        all_self_attentions = () if output_attentions else None
        all_cross_attentions = (
            () if output_attentions and self.config.add_cross_attention else None
        )
        all_hidden_states = () if output_hidden_states else None
        for i, (block, layer_past) in enumerate(
            zip(self.transformer_blocks, past_key_values)
        ):

            # Model parallel
            if self.model_parallel:
                torch.cuda.set_device(hidden_states.device)
                # Ensure layer_past is on same device as hidden_states (might not be correct)
                if layer_past is not None:
                    layer_past = tuple(
                        past_state.to(hidden_states.device) for past_state in layer_past
                    )
                # Ensure that attention_mask is always on the same device as hidden_states
                if attention_mask is not None:
                    attention_mask = attention_mask.to(hidden_states.device)
                if isinstance(head_mask, torch.Tensor):
                    head_mask = head_mask.to(hidden_states.device)
            if output_hidden_states:
                all_hidden_states = all_hidden_states + (hidden_states,)

            # Assumes we are never training the branch
            block_params = inspect.getfullargspec(block.forward).args
            if "encoder_hidden_states" in block_params:
                outputs = block(
                    hidden_states,
                    layer_past=layer_past,
                    attention_mask=attention_mask,
                    head_mask=head_mask[i],
                    encoder_hidden_states=encoder_hidden_states,
                    encoder_attention_mask=encoder_attention_mask,
                    use_cache=use_cache,
                    output_attentions=output_attentions,
                )
            else:
                outputs = block(
                    hidden_states,
                    layer_past=layer_past,
                    attention_mask=attention_mask,
                    head_mask=head_mask[i],
                    use_cache=use_cache,
                    output_attentions=output_attentions,
                )

            hidden_states = outputs[0]
            if use_cache is True:
                presents = presents + (outputs[1],)

            if output_attentions:
                all_self_attentions = all_self_attentions + (
                    outputs[2 if use_cache else 1],
                )
                if self.config.add_cross_attention:
                    all_cross_attentions = all_cross_attentions + (
                        outputs[3 if use_cache else 2],
                    )

            # Model Parallel: If it's the last layer for that device, put things on the next device
            if self.model_parallel:
                for k, v in self.device_map.items():
                    if i == v[-1] and "cuda:" + str(k) != self.last_device:
                        hidden_states = hidden_states.to("cuda:" + str(k + 1))

        hidden_states = self.final_norm(hidden_states)

        hidden_states = hidden_states.view(output_shape)
        # Add last hidden state
        if output_hidden_states:
            all_hidden_states = all_hidden_states + (hidden_states,)

        # last_hidden_state = hidden_states
        # past_key_values = presents
        # hidden_states = all_hidden_states
        # attentions = all_self_attentions
        # cross_attentions = all_cross_attentions

        # START OF CAUSAL HEAD #
        # hidden_states = hidden_states.to(torch.float32) Present for gptj

        if self.model_parallel:
            torch.cuda.set_device(self.transformer.first_device)
            hidden_states = hidden_states.to(self.lm_head.weight.device)

        lm_logits = self.lm_head(hidden_states)

        if not return_dict:
            outputs = (lm_logits,) + (None,) + (None,)
            return outputs

        return CausalLMOutputWithCrossAttentions(
            loss=None,
            logits=lm_logits,
            past_key_values=presents,
            hidden_states=all_hidden_states,
            attentions=all_self_attentions,
            cross_attentions=all_cross_attentions,
            value=None,
        )


class OPTModelBranch(transformers.PreTrainedModel):
    """
    OPTModelBranch implements the frozen upper trunk of the reference model
    used when computing the PPO KL-divergence penalty. Expects a list of
    frozen transformer blocks and an lm_head from the base model.
    """

    def __init__(
        self,
        config: transformers.PretrainedConfig,
        transformer_blocks: nn.ModuleList,
        final_norm: nn.Module,
        lm_head: nn.Module,
    ):
        super().__init__(config)

        # Defined by the main trunk
        self.hidden_size = hf_get_hidden_size(config)
        self.transformer_blocks = deepcopy(nn.ModuleList(transformer_blocks))
        self.final_norm = deepcopy(final_norm)
        self.lm_head = deepcopy(lm_head)

        # Model parallel
        self.model_parallel = False
        self.device_map = None
        self.gradient_checkpointing = False

        # Turning off grad saves memory
        for block in self.transformer_blocks:
            for parameter in block.parameters():
                parameter.requires_grad = False
        for parameter in lm_head.parameters():
            parameter.requires_grad = False

    def forward(
        self,
        hidden_states: torch.Tensor,  # Takes as input hidden_states instead of input_ids
        output_shape: torch.Tensor,  # output_size given by main trunk
        past_key_values: Optional[Tuple[Tuple[torch.Tensor]]] = None,
        attention_mask: Optional[torch.FloatTensor] = None,
        head_mask: Optional[torch.FloatTensor] = None,
        encoder_hidden_states: Optional[torch.Tensor] = None,
        encoder_attention_mask: Optional[torch.FloatTensor] = None,
        use_cache: Optional[bool] = None,
        output_attentions: Optional[bool] = None,
        output_hidden_states: Optional[bool] = None,
        return_dict: Optional[bool] = False,
        position_ids: Optional[torch.LongTensor] = None,
    ) -> Union[Tuple, CausalLMOutputWithCrossAttentions]:
        """Override OPTForCausalLM"""
        output_attentions = (
            output_attentions
            if output_attentions is not None
            else self.config.output_attentions
        )
        output_hidden_states = (
            output_hidden_states
            if output_hidden_states is not None
            else self.config.output_hidden_states
        )
        use_cache = use_cache if use_cache is not None else self.config.use_cache
        return_dict = (
            return_dict if return_dict is not None else self.config.use_return_dict
        )

        #######################################################################
        # Modififed OPTDecoder.forward
        #######################################################################

        past_key_values_length = (
            past_key_values[0][0].shape[2] if past_key_values is not None else 0
        )

        if attention_mask is None:
            attention_mask = torch.ones(
                hidden_states.shape[:2], dtype=torch.bool, device=hidden_states.device
            )

        input_shape = hidden_states.size()[:-1]
        # [bsz, seq_len] -> [bsz, 1, tgt_seq_len, src_seq_len]
        combined_attention_mask = None
        if input_shape[-1] > 1:
            combined_attention_mask = modeling_opt._make_causal_mask(
                input_shape,
                hidden_states.dtype,
                past_key_values_length=past_key_values_length,
            ).to(hidden_states.device)

        if attention_mask is not None:
            # [bsz, seq_len] -> [bsz, 1, tgt_seq_len, src_seq_len]
            expanded_attn_mask = modeling_opt._expand_mask(
                attention_mask, hidden_states.dtype, tgt_len=input_shape[-1]
            ).to(hidden_states.device)
            combined_attention_mask = (
                expanded_attn_mask
                if combined_attention_mask is None
                else expanded_attn_mask + combined_attention_mask
            )
        attention_mask = combined_attention_mask

        # decoder layers
        all_hidden_states = () if output_hidden_states else None
        all_self_attns = () if output_attentions else None
        next_decoder_cache = () if use_cache else None

        # check if head_mask has a correct number of layers specified if desired
        for attn_mask, mask_name in zip([head_mask], ["head_mask"]):
            if attn_mask is not None:
                if attn_mask.size()[0] != (len(self.transformer_blocks)):
                    raise ValueError(
                        f"The `{mask_name}` should be specified for {len(self.transformer_blocks)} layers, but it is for"
                        f" {head_mask.size()[0]}."
                    )

        for idx, decoder_layer in enumerate(self.transformer_blocks):
            if output_hidden_states:
                all_hidden_states += (hidden_states,)

            past_key_value = (
                past_key_values[idx] if past_key_values is not None else None
            )

            layer_outputs = decoder_layer(
                hidden_states,
                past_key_value=past_key_value,
                attention_mask=attention_mask,
                layer_head_mask=(head_mask[idx] if head_mask is not None else None),
                use_cache=use_cache,
                output_attentions=output_attentions,
            )

            hidden_states = layer_outputs[0]

            if use_cache:
                next_decoder_cache += (layer_outputs[2 if output_attentions else 1],)

            if output_attentions:
                all_self_attns += (layer_outputs[1],)

        if self.final_norm is not None:
            hidden_states = self.final_norm(hidden_states)

        # TODO: Add output projection support https://github.com/huggingface/transformers/blob/699e90437f984d69ad3c9b891dd2e9d0fc2cffe4/src/transformers/models/opt/modeling_opt.py#L499
        # if self.project_out is not None:
        #     hidden_states = self.project_out(hidden_states)

        # add hidden states from the last decoder layer
        if output_hidden_states:
            all_hidden_states += (hidden_states,)

        next_cache = next_decoder_cache if use_cache else None

        #######################################################################
        # End of modified OPTDecoder.forward
        #######################################################################

        lm_logits = self.lm_head(hidden_states).contiguous()

        if not return_dict:
            return tuple(
                v
                for v in [
                    lm_logits,
                    hidden_states,
                    next_cache,
                    all_hidden_states,
                    all_self_attns,
                ]
                if v is not None
            )

        return CausalLMOutputWithCrossAttentions(
            loss=None,
            logits=lm_logits,
            past_key_values=next_cache,
            hidden_states=all_hidden_states,
            attentions=all_self_attns,
            cross_attentions=None,
            value=None,
        )


class BloomModelBranch(transformers.PreTrainedModel):
    """
    BloomModelBranch implements the frozen upper trunk of the reference model
    used when computing the PPO KL-divergence penalty. Expects a list of
    frozen transformer blocks and an lm_head from the base model.
    """

    def __init__(
        self,
        config: transformers.PretrainedConfig,
        transformer_blocks: nn.ModuleList,
        final_norm: nn.Module,
        lm_head: nn.Module,
    ):
        super().__init__(config)

        # Defined by the main trunk
        self.hidden_size = hf_get_hidden_size(config)
        self.transformer_blocks = deepcopy(nn.ModuleList(transformer_blocks))
        self.final_norm = deepcopy(final_norm)
        self.lm_head = deepcopy(lm_head)

        # Model parallel
        self.model_parallel = False
        self.device_map = None
        self.gradient_checkpointing = False

        # Turning off grad saves memory
        for block in self.transformer_blocks:
            for parameter in block.parameters():
                parameter.requires_grad = False
        for parameter in lm_head.parameters():
            parameter.requires_grad = False

    def forward(
        self,
        hidden_states: torch.Tensor,  # Takes as input hidden_states instead of input_ids
        output_shape: torch.Tensor,  # output_size given by main trunk
        past_key_values: Optional[Tuple[Tuple[torch.Tensor]]] = None,
        attention_mask: Optional[torch.FloatTensor] = None,
        head_mask: Optional[torch.FloatTensor] = None,
        encoder_hidden_states: Optional[torch.Tensor] = None,
        encoder_attention_mask: Optional[torch.FloatTensor] = None,
        use_cache: Optional[bool] = None,
        output_attentions: Optional[bool] = None,
        output_hidden_states: Optional[bool] = None,
        return_dict: Optional[bool] = False,
        position_ids: Optional[torch.LongTensor] = None,
    ) -> Union[Tuple, CausalLMOutputWithCrossAttentions]:
        output_attentions = (
            output_attentions
            if output_attentions is not None
            else self.config.output_attentions
        )
        output_hidden_states = (
            output_hidden_states
            if output_hidden_states is not None
            else self.config.output_hidden_states
        )
        use_cache = use_cache if use_cache is not None else self.config.use_cache
        return_dict = (
            return_dict if return_dict is not None else self.config.use_return_dict
        )

        #######################################################################
        # Modififed BloomModel.forward
        #######################################################################

        batch_size, seq_length = hidden_states.shape[:2]

        if past_key_values is None:
            past_key_values = tuple([None] * len(self.transformer_blocks))

        # Prepare head mask if needed
        # 1.0 in head_mask indicate we keep the head
        # attention_probs has shape batch_size x num_heads x N x N
        # head_mask has shape n_layer x batch x num_heads x N x N
        head_mask = self.get_head_mask(head_mask, hf_get_num_hidden_layers(self.config))

        presents = () if use_cache else None
        all_self_attentions = () if output_attentions else None
        all_hidden_states = () if output_hidden_states else None

        # Compute alibi tensor: check modeling_bloom.build_alibi_tensor documentation
        seq_length_with_past = seq_length
        past_key_values_length = 0
        if past_key_values[0] is not None:
            past_key_values_length = past_key_values[0][0].shape[2]
            seq_length_with_past = seq_length_with_past + past_key_values_length
        if attention_mask is None:
            attention_mask = torch.ones(
                (batch_size, seq_length_with_past), device=hidden_states.device
            )
        else:
            attention_mask = attention_mask.to(hidden_states.device)

        alibi = modeling_bloom.build_alibi_tensor(
            attention_mask, self.config.n_head, dtype=hidden_states.dtype
        )

        # create causal mask
        # [batch_size, seq_length] -> [batch_size, 1, tgt_length, src_length]
        combined_attention_mask = None
        device = attention_mask.device
        input_shape = (batch_size, seq_length)
        _, src_length = input_shape

        if src_length > 1:
            combined_attention_mask = modeling_bloom._make_causal_mask(
                input_shape,
                device=device,
                past_key_values_length=past_key_values_length,
            )

        # [batch_size, seq_length] -> [batch_size, 1, tgt_length, src_length]
        expanded_attn_mask = modeling_bloom._expand_mask(
            attention_mask, tgt_length=src_length
        )
        combined_attention_mask = (
            expanded_attn_mask
            if combined_attention_mask is None
            else expanded_attn_mask | combined_attention_mask
        )
        causal_mask = combined_attention_mask

        for i, (block, layer_past) in enumerate(
            zip(self.transformer_blocks, past_key_values)
        ):

            if output_hidden_states:
                all_hidden_states = all_hidden_states + (hidden_states,)

            outputs = block(
                hidden_states,
                layer_past=layer_past,
                attention_mask=causal_mask,
                head_mask=head_mask[i],
                use_cache=use_cache,
                output_attentions=output_attentions,
                alibi=alibi,
            )

            hidden_states = outputs[0]
            if use_cache is True:
                presents = presents + (outputs[1],)

            if output_attentions:
                all_self_attentions = all_self_attentions + (
                    outputs[2 if use_cache else 1],
                )

        # Add last hidden state
        hidden_states = self.final_norm(hidden_states)

        if output_hidden_states:
            all_hidden_states = all_hidden_states + (hidden_states,)

        #######################################################################
        # End of modified BloomModel.forward
        #######################################################################

        lm_logits = self.lm_head(hidden_states)

        if not return_dict:
            return tuple(
                v
                for v in [
                    lm_logits,
                    hidden_states,
                    presents,
                    all_hidden_states,
                    all_self_attentions,
                ]
                if v is not None
            )

        return CausalLMOutputWithCrossAttentions(
            loss=None,
            logits=lm_logits,
            past_key_values=presents,
            hidden_states=all_hidden_states,
            attentions=all_self_attentions,
            cross_attentions=None,
            value=None,
        )


def hf_get_causal_lm_branch_class(
    config: transformers.PretrainedConfig,
) -> "ModelBranch":
    """Returns the CausalLM branch class for the given config."""
    gpt_branch_supported_archs = [
        "GPTJForCausalLM",
        "GPT2LMHeadModel",
        "GPTNeoForCausalLM",
        "GPTNeoXForCausalLM",
    ]
    opt_branch_supported_archs = ["OPTForCausalLM"]
    bloom_branch_supported_archs = ["BloomModel", "BloomForCausalLM"]
    arch = config.architectures[0]
    if arch in gpt_branch_supported_archs:
        return GPTModelBranch
    elif arch in opt_branch_supported_archs:
        return OPTModelBranch
    elif arch in bloom_branch_supported_archs:
        return BloomModelBranch
    else:
        all_supported_archs = sum(
            [
                gpt_branch_supported_archs,
                opt_branch_supported_archs,
                bloom_branch_supported_archs,
            ],
            [],
        )
        raise ValueError(
            f"Unsupported architecture: `{arch}`. The following architectures are "
            "available for model branching:\n{all_supported_archs}"
        )<|MERGE_RESOLUTION|>--- conflicted
+++ resolved
@@ -293,11 +293,6 @@
         )
 
 
-<<<<<<< HEAD
-class ModelBranch(PreTrainedModel):
-    """
-    ModelBranch implements the frozen upper trunk of the reference model
-=======
 class CausalLMHydraWithValueHead(nn.Module):
     """The CausalLMHydraWithValueHead class implements a causal language model
     with a secondary, scalar head.
@@ -411,14 +406,10 @@
 class GPTModelBranch(transformers.PreTrainedModel):
     """
     GPTModelBranch implements the frozen upper trunk of the reference model
->>>>>>> 3a66f776
     used when computing the PPO KL-divergence penalty. Expects a list of
     frozen transformer blocks and an lm_head from the base model.
     """
 
-<<<<<<< HEAD
-    def __init__(self, config, transformer_blocks, ln_f, lm_head):
-=======
     def __init__(
         self,
         config: transformers.PretrainedConfig,
@@ -426,7 +417,6 @@
         final_norm: nn.Module,
         lm_head: nn.Module,
     ):
->>>>>>> 3a66f776
         super().__init__(config)
 
         # Defined by the main trunk

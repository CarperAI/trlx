--- conflicted
+++ resolved
@@ -35,7 +35,6 @@
             for block in self.model.gpt.transformer.h[:-self.config.model.num_layers_unfrozen]:
                 for parameter in block.parameters():
                     parameter.requires_grad = False
-<<<<<<< HEAD
 
         if config.model.tokenizer_path:
             self.tokenizer = AutoTokenizer.from_pretrained(config.model.tokenizer_path)
@@ -43,8 +42,6 @@
             self.tokenizer.padding_side = "left"
         else:
             self.tokenizer = None
-=======
->>>>>>> d90dc88d
 
         self.max_length = config.train.gen_size
         config_dict = self.config.to_dict()
@@ -85,8 +82,7 @@
             self.config.train.total_steps,
             eta_min=self.config.train.learning_rate_target,
         )
-<<<<<<< HEAD
-=======
+
         self.rollout_loader = self.store.create_loader(
             self.config.train.batch_size, shuffle=True, num_workers=2
         )
@@ -105,7 +101,6 @@
             "input_ids"
         ]  # Hack to make acclerate distributed work with model generation
         self.accelerator.print("FINISHED INITIALIZING MODEL")
->>>>>>> d90dc88d
 
     def tokenize(self, text: Iterable[str]):
         """

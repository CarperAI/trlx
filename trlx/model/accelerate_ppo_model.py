--- conflicted
+++ resolved
@@ -73,8 +73,8 @@
 
         if config.method.target is not None:
             self.kl_ctl = AdaptiveKLController(
-                                                config.method.init_kl_coef, 
-                                                config.method.target, 
+                                                config.method.init_kl_coef,
+                                                config.method.target,
                                                 config.method.horizon
                                               )
         else:
@@ -182,14 +182,10 @@
                     )
                 )
 
-<<<<<<< HEAD
-    def learn(self):
-=======
     def learn(self, log_fn=None, save_fn=None, eval_fn=None):
 
         self.accelerator.print("STARTING LEARNING")
 
->>>>>>> d90dc88d
         rollout_loader = self.store.create_loader(
             self.config.train.batch_size, shuffle=True
         )

import os
from abc import abstractmethod
from typing import Dict, Iterable, Tuple
<<<<<<< HEAD
from trlx.data.accelerate_base_datatypes import PromptBatch
from trlx.data.configs import TRLConfig

from trlx.model import BaseRLModel, register_model
from trlx.model.accelerate_base_model import AccelerateRLModel
from trlx.model.nn.ppo_models import GPTHeadWithValueModel
from trlx.pipeline.ppo_pipeline import PPORolloutStorage

from trlx.utils import rampup_decay, safe_mkdir, Clock, topk_mask

from transformers import AutoTokenizer, AutoConfig
import os
import wandb
=======
>>>>>>> dd9aeac8

import torch
import torch.nn.functional as F
from accelerate import Accelerator
from torch.utils.data import DataLoader
from torchtyping import TensorType
from tqdm import tqdm
from transformers import AutoConfig, AutoTokenizer

from trlx.data.accelerate_base_datatypes import PromptBatch
from trlx.data.configs import TRLConfig
from trlx.model import BaseRLModel, register_model
from trlx.model.accelerate_base_model import AccelerateRLModel
from trlx.model.nn.ppo_models import GPT2HeadWithValueModel
from trlx.pipeline.ppo_pipeline import PPORolloutStorage
from trlx.utils import Clock, rampup_decay, safe_mkdir, topk_mask
from trlx.utils.modeling import clip_by_value, logprobs_from_logits, whiten


@register_model
class AcceleratePPOModel(AccelerateRLModel):
    def __init__(self, config, train_mode=True):
        self.store = PPORolloutStorage()
        super().__init__(config, self.store)

	def get_arch(self, config: TRLConfig):
		# TODO(dahoas): Assumes model is gpt like
		return GPTHeadWithValueModel(self.config.model.model_path)

    def loss(
        self, query_tensors, response_tensors, all_logprobs, all_values, all_rewards
    ):
        lastgaelam = 0
        advantages_reversed = []
        gen_len = response_tensors.shape[1]
        for t in reversed(range(gen_len)):
            nextvalues = all_values[:, t + 1] if t < gen_len - 1 else 0.0
            delta = (
                all_rewards[:, t]
                + self.config.method.gamma * nextvalues
                - all_values[:, t]
            )
            lastgaelam = (
                delta + self.config.method.gamma * self.config.method.lam * lastgaelam
            )
            advantages_reversed.append(lastgaelam)
        advantages = torch.stack(advantages_reversed[::-1]).transpose(0, 1)

		returns = advantages + all_values
		advantages = whiten(advantages)
		advantages = advantages.detach()

        all_tokens = torch.cat((query_tensors, response_tensors), dim=1)
        logits, _, vpred = self.model(all_tokens)
        logprob = logprobs_from_logits(logits[:, :-1, :], all_tokens[:, 1:])

        # only the generation part of the values/logprobs is needed
        logprob, vpred = logprob[:, -gen_len:], vpred[:, -gen_len - 1 : -1]

        vpredclipped = clip_by_value(
            vpred,
            all_values - self.config.method.cliprange_value,
            all_values + self.config.method.cliprange_value,
        )

        vf_losses1 = (vpred - returns) ** 2
        vf_losses2 = (vpredclipped - returns) ** 2
        vf_loss = 0.5 * torch.mean(torch.max(vf_losses1, vf_losses2))

		ratio = torch.exp(logprob - all_logprobs)

        pg_losses = -advantages * ratio
        pg_losses2 = -advantages * torch.clamp(
            ratio,
            1.0 - self.config.method.cliprange,
            1.0 + self.config.method.cliprange,
        )

		pg_loss = torch.mean(torch.max(pg_losses, pg_losses2))

		model_loss = pg_loss + self.config.method.vf_coef * vf_loss
		return model_loss, pg_loss, vf_loss

    def post_epoch_callback(self):
        # TODO(dahoas): are experiences being made for dataloaders on each process or same dataloader
        self.epoch += 1
        self.store.clear_history()
        self.orch.make_experience(
            self.config.method.num_rollouts, self.iter_count
        )  # Collect more rollouts for training

	def post_backward_callback(self):
		batch = self.logs['batch']
		if self.accelerator.is_main_process:
			if self.iter_count % self.config.train.eval_interval == 0 or self.iter_count <= self.config.method.ppo_epochs:
				text = self.tokenizer.batch_decode(batch.query_tensors)
				eval_batch : PromptBatch = PromptBatch(text=text, tokens=batch.query_tensors)
				query_tensors, response_tensors, response_text = self.act(eval_batch)
				gen_texts = [q + r for q, r in zip(eval_batch.text, response_text)]
				scores = self.orch.score(gen_texts)
				mean_score = torch.mean(scores).item()
				rows = list(zip(gen_texts, scores.tolist()))
				stats = {
						 'mean_score': mean_score, 
						 'responses': wandb.Table(columns=['response', 'score'], rows=rows),
						 'pg_loss': self.logs['pg_loss'],
						 'vf_loss': self.logs['vf_loss'],
						}
				self.accelerator.log(stats, step=self.iter_count)
				self.accelerator.print("Step: {}, Mean score: {}, pg_loss: {}, vf_loss: {}".format(self.iter_count, mean_score, stats['pg_loss'], stats['vf_loss']))

    def learn(self, log_fn=None, save_fn=None, eval_fn=None):

        rollout_loader = self.store.create_loader(
            self.config.train.batch_size, shuffle=True, prep_fn=None, num_workers=2
        )
        rollout_loader = self.accelerator.prepare(rollout_loader)

<<<<<<< HEAD
		self.iter_count = 0
		self.epoch = 0
		while self.iter_count < self.config.train.total_steps or self.epoch <= self.config.train.epochs:
			for batch in rollout_loader:
=======
        self.iter_count = 0
        self.epoch = 0
        while (
            self.iter_count < self.config.train.total_steps
            or self.epoch <= self.config.train.epochs
        ):
            for batch in rollout_loader:

>>>>>>> dd9aeac8
				query_tensors = batch.query_tensors.to(self.accelerator.device)
				response_tensors = batch.response_tensors.to(self.accelerator.device)
				logprobs = batch.logprobs.to(self.accelerator.device)
				values = batch.values.to(self.accelerator.device)
				rewards = batch.rewards.to(self.accelerator.device)

<<<<<<< HEAD
				for _ in range(self.config.method.ppo_epochs):
					loss, pg_loss, vf_loss = self.loss(query_tensors, response_tensors, logprobs, values, rewards)
					self.logs = {'loss': loss, 'pg_loss': pg_loss, 'vf_loss': vf_loss, 'batch': batch, 'rewards': rewards}
					#self.post_backward_callback()
					#exit()
					self.opt.zero_grad()
					self.accelerator.backward(loss)
					self.opt.step()
					self.scheduler.step()
					self.iter_count += 1
=======
                for _ in range(self.config.method.ppo_epochs):
                    loss = self.loss(
                        query_tensors, response_tensors, logprobs, values, rewards
                    )
                    self.opt.zero_grad()
                    self.accelerator.backward(loss)
                    self.opt.step()
                    self.scheduler.step()
                    self.iter_count += 1
>>>>>>> dd9aeac8

					

				self.post_backward_callback()
				self.accelerator.wait_for_everyone()

            self.post_epoch_callback()
            self.accelerator.wait_for_everyone()<|MERGE_RESOLUTION|>--- conflicted
+++ resolved
@@ -1,22 +1,6 @@
 import os
 from abc import abstractmethod
 from typing import Dict, Iterable, Tuple
-<<<<<<< HEAD
-from trlx.data.accelerate_base_datatypes import PromptBatch
-from trlx.data.configs import TRLConfig
-
-from trlx.model import BaseRLModel, register_model
-from trlx.model.accelerate_base_model import AccelerateRLModel
-from trlx.model.nn.ppo_models import GPTHeadWithValueModel
-from trlx.pipeline.ppo_pipeline import PPORolloutStorage
-
-from trlx.utils import rampup_decay, safe_mkdir, Clock, topk_mask
-
-from transformers import AutoTokenizer, AutoConfig
-import os
-import wandb
-=======
->>>>>>> dd9aeac8
 
 import torch
 import torch.nn.functional as F
@@ -30,7 +14,7 @@
 from trlx.data.configs import TRLConfig
 from trlx.model import BaseRLModel, register_model
 from trlx.model.accelerate_base_model import AccelerateRLModel
-from trlx.model.nn.ppo_models import GPT2HeadWithValueModel
+from trlx.model.nn.ppo_models import GPTHeadWithValueModel
 from trlx.pipeline.ppo_pipeline import PPORolloutStorage
 from trlx.utils import Clock, rampup_decay, safe_mkdir, topk_mask
 from trlx.utils.modeling import clip_by_value, logprobs_from_logits, whiten
@@ -135,12 +119,6 @@
         )
         rollout_loader = self.accelerator.prepare(rollout_loader)
 
-<<<<<<< HEAD
-		self.iter_count = 0
-		self.epoch = 0
-		while self.iter_count < self.config.train.total_steps or self.epoch <= self.config.train.epochs:
-			for batch in rollout_loader:
-=======
         self.iter_count = 0
         self.epoch = 0
         while (
@@ -149,14 +127,12 @@
         ):
             for batch in rollout_loader:
 
->>>>>>> dd9aeac8
 				query_tensors = batch.query_tensors.to(self.accelerator.device)
 				response_tensors = batch.response_tensors.to(self.accelerator.device)
 				logprobs = batch.logprobs.to(self.accelerator.device)
 				values = batch.values.to(self.accelerator.device)
 				rewards = batch.rewards.to(self.accelerator.device)
 
-<<<<<<< HEAD
 				for _ in range(self.config.method.ppo_epochs):
 					loss, pg_loss, vf_loss = self.loss(query_tensors, response_tensors, logprobs, values, rewards)
 					self.logs = {'loss': loss, 'pg_loss': pg_loss, 'vf_loss': vf_loss, 'batch': batch, 'rewards': rewards}
@@ -167,17 +143,6 @@
 					self.opt.step()
 					self.scheduler.step()
 					self.iter_count += 1
-=======
-                for _ in range(self.config.method.ppo_epochs):
-                    loss = self.loss(
-                        query_tensors, response_tensors, logprobs, values, rewards
-                    )
-                    self.opt.zero_grad()
-                    self.accelerator.backward(loss)
-                    self.opt.step()
-                    self.scheduler.step()
-                    self.iter_count += 1
->>>>>>> dd9aeac8
 
 					
 

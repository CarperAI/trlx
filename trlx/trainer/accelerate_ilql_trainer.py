import os
<<<<<<< HEAD
from typing import Optional, Union, cast
=======
from typing import cast
>>>>>>> 206d885a

import numpy as np
import torch
import transformers
from rich.console import Console
from rich.table import Table

import trlx.utils.logging as logging
from trlx.data.configs import TRLConfig
<<<<<<< HEAD
from trlx.data.ilql_types import ILQLBatch, ILQLSeq2SeqBatch
from trlx.pipeline.offline_pipeline import (
    ILQLRolloutStorage,
    ILQLSeq2SeqRolloutStorage,
    tokenize_dialogue,
)
from trlx.trainer import register_trainer
from trlx.trainer.accelerate_base_trainer import AccelerateRLTrainer
from trlx.trainer.nn.ilql_models import (
    CausalLMWithValueHeads,
    ILQLConfig,
    Seq2SeqWithValueHeads,
)
=======
from trlx.data.ilql_types import ILQLBatch
from trlx.models.modeling_ilql import AutoModelForCausalLMWithILQLHeads, ILQLConfig
from trlx.pipeline.offline_pipeline import ILQLRolloutStorage, tokenize_dialogue
from trlx.trainer import register_trainer
from trlx.trainer.accelerate_base_trainer import AccelerateRLTrainer
>>>>>>> 206d885a
from trlx.utils import to_device

logger = logging.get_logger(__name__)


@register_trainer
class AccelerateILQLTrainer(AccelerateRLTrainer):
    def __init__(self, config: TRLConfig, **kwargs):
        super().__init__(config, **kwargs)

        if not isinstance(config.method, ILQLConfig):
            raise ValueError("config.method must be ILQLConfig")

        self.ilql: ILQLConfig = cast(ILQLConfig, config.method)

        self.generate_kwargs = dict(
            config.method.gen_kwargs,
            max_length=self.max_length,
            logit_mask=self.logit_mask,
            eos_token_id=self.tokenizer.eos_token_id if self.tokenizer else 0,
            pad_token_id=self.tokenizer.pad_token_id if self.tokenizer else 0,
        )

    def get_arch(self, config):
<<<<<<< HEAD
        if config.model.model_arch_type == "seq2seq":
            return Seq2SeqWithValueHeads(
                config.model.model_path,
                ilql_config=config.method,
                num_layers_unfrozen=config.model.num_layers_unfrozen,
            )
        return CausalLMWithValueHeads(
=======
        from_fn = AutoModelForCausalLMWithILQLHeads.from_pretrained
        # backward-compat: Try to create a randomly initialized architecture from a config
        if issubclass(type(config.model.model_path), transformers.PretrainedConfig):
            from_fn = AutoModelForCausalLMWithILQLHeads.from_config

        return from_fn(
>>>>>>> 206d885a
            config.model.model_path,
            two_qs=config.method.two_qs,
            alpha=config.method.alpha,
        )

    def post_backward_callback(self):
        if self.iter_count % self.config.method.steps_for_target_q_sync == 0:
            self.accelerator.unwrap_model(self.model).sync_target_q_heads()

    def loss(self, batch: Union[ILQLBatch, ILQLSeq2SeqBatch]):
        batch = to_device(batch, self.accelerator.device)
        if self.config.model.model_arch_type == "seq2seq":
            logits, qs, target_qs, vs, _, _ = self.model(
                input_ids=batch.input_ids,
                attention_mask=batch.attention_mask,
                actions_ixs=batch.actions_ixs,
                states_ixs=batch.states_ixs,
                decoder_input_ids=batch.decoder_input_ids,
            )
        else:
            logits, qs, target_qs, vs, _ = self.model(
                input_ids=batch.input_ids,
                attention_mask=batch.attention_mask,
                actions_ixs=batch.actions_ixs,
                states_ixs=batch.states_ixs,
            )

        return self.ilql.loss((logits, (qs, target_qs, vs)), batch)

    def prepare_learning(self):
        train_dataloader = self.store.create_loader(self.config.train.batch_size)
        eval_dataloader = self.eval_pipeline.create_loader(self.config.train.batch_size)

        (
            self.model,
            self.opt,
            self.train_dataloader,
            self.eval_dataloader,
        ) = self.accelerator.prepare(self.model, self.opt, train_dataloader, eval_dataloader)

        self.n_updates_per_batch = 1
        self.total_steps = self.config.train.epochs * len(train_dataloader)
        self.total_steps = min(self.total_steps, self.config.train.total_steps)

<<<<<<< HEAD
    def save_pretrained(self, directory: Optional[str] = None):
        """NOTE: If a `directory` is not provided, the model will be saved to a sub-directory
        of the Trainer config checkpoint dir named "hf_model" (e.g. `/ckpts/hf_model`).
        """
        # TODO: Support saving with `transformers.PreTrainedModel.save_pretrained`.
        # This is currently not supported becasue `nn.ilql_models.CausalLMWithValueHeads`
        # requires a custom `generate` method using its (value/q) heads to steer
        # sampling - something that is not possible with the default
        # `transformers.PreTrainedModel.generate`.
        raise NotImplementedError(
            "`AccelerateILQLTrainer` does not currently support automatic saving "
            "with `transformers.PreTrainedModel.save_pretrained`."
        )

    def make_experience_seq2seq(self, samples, rewards, max_length=2048):
=======
    def make_experience(self, samples, rewards, max_length=2048):
>>>>>>> 206d885a
        """
        Tokenizes samples and shapes rewards into proper tensors and then inserts the resulting dataset into the trainer
        """
        logger.info("Collecting rollouts")
        if self.tokenizer:
            samples = [tokenize_dialogue(s, self.tokenizer, max_length) for s in samples]

        all_input_ids = []
        all_output_ids = []
        all_actions_ixs = []
        all_states_ixs = []
        all_dones = []
        for sample in samples:
            all_input_ids.append(torch.tensor(sample[0]))
            all_output_ids.append(torch.tensor(sample[1]))
            isoutput = False
            actions_ixs = []
            length = 0
            for phrase in sample:
                if isoutput:
                    length = len(phrase)
                    actions_ixs.append(torch.arange(0, length - 1))
                isoutput = not isoutput
            states_ixs = torch.hstack((*actions_ixs, torch.tensor(length - 1)))
            all_dones.append(torch.tensor([1] * (len(states_ixs) - 1) + [0], dtype=int))
            all_actions_ixs.append(torch.hstack(actions_ixs))
            all_states_ixs.append(states_ixs)

        if self.tokenizer and os.environ.get("RANK", "0") == "0":
            logger.info("Logging sample example")
            prompt = self.tokenizer.decode(all_input_ids[0])
            response = self.tokenizer.decode(all_output_ids[0])
            columns = ["Prompt", "Response", "Reward"]
            table = Table(*columns, title="Sample Example", show_lines=True)
            table.add_row(prompt, response, str(rewards[0]))
            Console().print(table)

        sample_lengths = np.array(list(map(len, all_input_ids))) + np.array(list(map(len, all_output_ids)))
        output_lengths = np.array(list(map(len, all_output_ids)))
        prompt_lengths = sample_lengths - output_lengths
        returns = torch.tensor(rewards, dtype=float)

        if os.environ.get("RANK", "0") == "0":
            logger.info("Logging experience string statistics")
            columns = ["Prompt Length", "Output Length", "Sample Length"]
            table = Table(*columns, title="Experience String Stats (mean ∈ \[min, max])", show_lines=True)
            row = []
            for lengths in [prompt_lengths, output_lengths, sample_lengths]:
                row.append(f"{lengths.mean():.2f} ∈ [{min(lengths)}, {max(lengths)}]")
            table.add_row(*row)
            Console().print(table)

        returns = (returns - returns.mean()) / (returns.std() + 1e-30)
        rewards = [torch.zeros(len(x)) for x in all_actions_ixs]
        for rs, ret in zip(rewards, returns):
            rs[-1] = ret

        attention_mask = [torch.ones(len(x), dtype=int) for x in all_input_ids]
        self.store = ILQLSeq2SeqRolloutStorage(
            all_input_ids,
            attention_mask,
            all_output_ids,
            rewards,
            all_states_ixs,
            all_actions_ixs,
            all_dones,
        )

    def make_experience(self, samples, rewards, max_length=2048):
        """
        Tokenizes samples and shapes rewards into proper tensors and then inserts the resulting dataset into the trainer
        """

        if self.config.model.model_arch_type == "seq2seq":
            return self.make_experience_seq2seq(samples, rewards, max_length)

        logger.info("Collecting rollouts")
        if self.tokenizer:
            samples = [tokenize_dialogue(s, self.tokenizer, max_length) for s in samples]

        all_input_ids = []
        all_actions_ixs = []
        all_states_ixs = []
        all_dones = []
        for sample in samples:
            length = 0
            all_input_ids.append(torch.tensor(sum(sample, [])))
            isoutput = False
            actions_ixs = []
            for phrase in sample:
                if isoutput:
                    actions_ixs.append(torch.arange(length - 1, length + len(phrase) - 1))

                length += len(phrase)
                isoutput = not isoutput

            states_ixs = torch.hstack((*actions_ixs, torch.tensor(length - 1)))
            all_dones.append(torch.tensor([1] * (len(states_ixs) - 1) + [0], dtype=int))
            all_actions_ixs.append(torch.hstack(actions_ixs))
            all_states_ixs.append(states_ixs)

        if self.tokenizer and os.environ.get("RANK", "0") == "0":
            logger.info("Logging sample example")
            prompt = self.tokenizer.decode(all_input_ids[0][: all_states_ixs[0][1]])
            response = self.tokenizer.decode(all_input_ids[0][all_states_ixs[0][1] :])
            columns = ["Prompt", "Response", "Reward"]
            table = Table(*columns, title="Sample Example", show_lines=True)
            table.add_row(prompt, response, str(rewards[0]))
            Console().print(table)

        sample_lengths = np.array(list(map(len, all_input_ids)))
        output_lengths = np.array(list(map(len, all_actions_ixs)))
        prompt_lengths = sample_lengths - output_lengths
        returns = torch.tensor(rewards, dtype=float)

        if os.environ.get("RANK", "0") == "0":
            logger.info("Logging experience string statistics")
            columns = ["Prompt Length", "Output Length", "Sample Length"]
            table = Table(*columns, title="Experience String Stats (mean ∈ \[min, max])", show_lines=True)
            row = []
            for lengths in [prompt_lengths, output_lengths, sample_lengths]:
                row.append(f"{lengths.mean():.2f} ∈ [{min(lengths)}, {max(lengths)}]")
            table.add_row(*row)
            Console().print(table)

        returns = (returns - returns.mean()) / (returns.std() + 1e-30)
        rewards = [torch.zeros(len(x)) for x in all_actions_ixs]
        for rs, ret in zip(rewards, returns):
            rs[-1] = ret

        attention_mask = [torch.ones(len(x), dtype=int) for x in all_input_ids]

        self.store = ILQLRolloutStorage(
            all_input_ids,
            attention_mask,
            rewards,
            all_states_ixs,
            all_actions_ixs,
            all_dones,
        )<|MERGE_RESOLUTION|>--- conflicted
+++ resolved
@@ -1,9 +1,5 @@
 import os
-<<<<<<< HEAD
 from typing import Optional, Union, cast
-=======
-from typing import cast
->>>>>>> 206d885a
 
 import numpy as np
 import torch
@@ -13,8 +9,12 @@
 
 import trlx.utils.logging as logging
 from trlx.data.configs import TRLConfig
-<<<<<<< HEAD
 from trlx.data.ilql_types import ILQLBatch, ILQLSeq2SeqBatch
+from trlx.models.modeling_ilql import (
+    AutoModelForCausalLMWithILQLHeads,
+    AutoModelForSeq2SeqLMWithILQLHeads,
+    ILQLConfig,
+)
 from trlx.pipeline.offline_pipeline import (
     ILQLRolloutStorage,
     ILQLSeq2SeqRolloutStorage,
@@ -22,18 +22,6 @@
 )
 from trlx.trainer import register_trainer
 from trlx.trainer.accelerate_base_trainer import AccelerateRLTrainer
-from trlx.trainer.nn.ilql_models import (
-    CausalLMWithValueHeads,
-    ILQLConfig,
-    Seq2SeqWithValueHeads,
-)
-=======
-from trlx.data.ilql_types import ILQLBatch
-from trlx.models.modeling_ilql import AutoModelForCausalLMWithILQLHeads, ILQLConfig
-from trlx.pipeline.offline_pipeline import ILQLRolloutStorage, tokenize_dialogue
-from trlx.trainer import register_trainer
-from trlx.trainer.accelerate_base_trainer import AccelerateRLTrainer
->>>>>>> 206d885a
 from trlx.utils import to_device
 
 logger = logging.get_logger(__name__)
@@ -58,22 +46,15 @@
         )
 
     def get_arch(self, config):
-<<<<<<< HEAD
         if config.model.model_arch_type == "seq2seq":
-            return Seq2SeqWithValueHeads(
-                config.model.model_path,
-                ilql_config=config.method,
-                num_layers_unfrozen=config.model.num_layers_unfrozen,
-            )
-        return CausalLMWithValueHeads(
-=======
-        from_fn = AutoModelForCausalLMWithILQLHeads.from_pretrained
-        # backward-compat: Try to create a randomly initialized architecture from a config
-        if issubclass(type(config.model.model_path), transformers.PretrainedConfig):
-            from_fn = AutoModelForCausalLMWithILQLHeads.from_config
-
+            from_fn = AutoModelForSeq2SeqLMWithILQLHeads.from_pretrained
+            if issubclass(type(config.model.model_path), transformers.PretrainedConfig):
+                from_fn = AutoModelForSeq2SeqLMWithILQLHeads.from_config
+        else:
+            from_fn = AutoModelForCausalLMWithILQLHeads.from_pretrained
+            if issubclass(type(config.model.model_path), transformers.PretrainedConfig):
+                from_fn = AutoModelForCausalLMWithILQLHeads.from_config
         return from_fn(
->>>>>>> 206d885a
             config.model.model_path,
             two_qs=config.method.two_qs,
             alpha=config.method.alpha,
@@ -118,7 +99,6 @@
         self.total_steps = self.config.train.epochs * len(train_dataloader)
         self.total_steps = min(self.total_steps, self.config.train.total_steps)
 
-<<<<<<< HEAD
     def save_pretrained(self, directory: Optional[str] = None):
         """NOTE: If a `directory` is not provided, the model will be saved to a sub-directory
         of the Trainer config checkpoint dir named "hf_model" (e.g. `/ckpts/hf_model`).
@@ -134,9 +114,6 @@
         )
 
     def make_experience_seq2seq(self, samples, rewards, max_length=2048):
-=======
-    def make_experience(self, samples, rewards, max_length=2048):
->>>>>>> 206d885a
         """
         Tokenizes samples and shapes rewards into proper tensors and then inserts the resulting dataset into the trainer
         """

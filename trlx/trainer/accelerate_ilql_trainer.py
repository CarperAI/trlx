<<<<<<< HEAD
from typing import Sequence, Union, cast
=======
import os
from typing import Optional, Sequence, Union, cast
>>>>>>> 81e935a1

import numpy as np
import torch
from rich.console import Console
from rich.table import Table

import trlx.utils.logging as logging
from trlx.data.configs import TRLConfig
from trlx.data.ilql_types import ILQLBatch
from trlx.pipeline.offline_pipeline import ILQLRolloutStorage, tokenize_dialogue
from trlx.trainer import register_trainer
from trlx.trainer.accelerate_base_trainer import AccelerateRLTrainer
from trlx.trainer.nn.ilql_models import AutoModelForCausalLMWithILQLHeads, ILQLConfig
from trlx.utils import to_device

logger = logging.get_logger(__name__)


@register_trainer
class AccelerateILQLTrainer(AccelerateRLTrainer):
    def __init__(self, config: TRLConfig, **kwargs):
        super().__init__(config, **kwargs)

        if not isinstance(config.method, ILQLConfig):
            raise ValueError("config.method must be ILQLConfig")

        self.ilql: ILQLConfig = cast(ILQLConfig, config.method)

        self.generate_kwargs = dict(
            config.method.gen_kwargs,
            max_length=self.max_length,
            logit_mask=self.logit_mask,
            eos_token_id=self.tokenizer.eos_token_id if self.tokenizer else 0,
            pad_token_id=self.tokenizer.pad_token_id if self.tokenizer else 0,
        )

    def get_arch(self, config):
        return AutoModelForCausalLMWithILQLHeads.from_pretrained(
            config.model.model_path,
            two_qs=config.method.two_qs,
            alpha=config.method.alpha,
        )

    def tokenize(self, texts: Union[Sequence[str], Sequence[torch.LongTensor]]):
        if isinstance(texts[0], torch.LongTensor):
            return texts

        tokenized = self.tokenizer(
            [self.tokenizer.bos_token + x + self.tokenizer.eos_token for x in texts],
            max_length=self.max_length,
            truncation=True,
            # NOTE: We manually add special tokens (bos) above so we set this False
            # to avoid models that automatically add special tokens (e.g. OPT)
            # adding them twice more.
            add_special_tokens=False,
        )
        input_ids = list(map(torch.as_tensor, tokenized.input_ids))
        return input_ids

    def post_backward_callback(self):
        if self.iter_count % self.config.method.steps_for_target_q_sync == 0:
            self.accelerator.unwrap_model(self.model).sync_target_q_heads()

    def loss(self, batch: ILQLBatch):
        batch = to_device(batch, self.accelerator.device)

        logits, qs, target_qs, vs, _ = self.model(
            input_ids=batch.input_ids,
            attention_mask=batch.attention_mask,
            actions_ixs=batch.actions_ixs,
            states_ixs=batch.states_ixs,
        )

        return self.ilql.loss((logits, (qs, target_qs, vs)), batch)

    def prepare_learning(self):
        train_dataloader = self.store.create_loader(self.config.train.batch_size)
        eval_dataloader = self.eval_pipeline.create_loader(self.config.train.batch_size)

        (
            self.model,
            self.opt,
            self.train_dataloader,
            self.eval_dataloader,
        ) = self.accelerator.prepare(self.model, self.opt, train_dataloader, eval_dataloader)

        self.n_updates_per_batch = 1
        self.total_steps = self.config.train.epochs * len(train_dataloader)
<<<<<<< HEAD
        self.total_steps = min(self.total_steps, self.config.train.total_steps)
=======
        self.total_steps = min(self.total_steps, self.config.train.total_steps)

    def save_pretrained(self, directory: Optional[str] = None):
        """NOTE: If a `directory` is not provided, the model will be saved to a sub-directory
        of the Trainer config checkpoint dir named "hf_model" (e.g. `/ckpts/hf_model`).
        """
        # TODO: Support saving with `transformers.PreTrainedModel.save_pretrained`.
        # This is currently not supported becasue `nn.ilql_models.CausalLMWithValueHeads`
        # requires a custom `generate` method using its (value/q) heads to steer
        # sampling - something that is not possible with the default
        # `transformers.PreTrainedModel.generate`.
        raise NotImplementedError(
            "`AccelerateILQLTrainer` does not currently support automatic saving "
            "with `transformers.PreTrainedModel.save_pretrained`."
        )

    def make_experience(self, samples, rewards, max_length=2048):
        """
        Tokenizes samples and shapes rewards into proper tensors and then inserts the resulting dataset into the trainer
        """
        logger.info("Collecting rollouts")

        if self.tokenizer:
            samples = [tokenize_dialogue(s, self.tokenizer, max_length) for s in samples]

        all_input_ids = []
        all_actions_ixs = []
        all_states_ixs = []
        all_dones = []
        for sample in samples:
            length = 0
            all_input_ids.append(torch.tensor(sum(sample, [])))
            isoutput = False
            actions_ixs = []
            for phrase in sample:
                if isoutput:
                    actions_ixs.append(torch.arange(length - 1, length + len(phrase) - 1))

                length += len(phrase)
                isoutput = not isoutput

            states_ixs = torch.hstack((*actions_ixs, torch.tensor(length - 1)))
            all_dones.append(torch.tensor([1] * (len(states_ixs) - 1) + [0], dtype=int))
            all_actions_ixs.append(torch.hstack(actions_ixs))
            all_states_ixs.append(states_ixs)

        if self.tokenizer and os.environ.get("RANK", "0") == "0":
            logger.info("Logging sample example")
            prompt = self.tokenizer.decode(all_input_ids[0][: all_states_ixs[0][1]])
            response = self.tokenizer.decode(all_input_ids[0][all_states_ixs[0][1] :])
            columns = ["Prompt", "Response", "Reward"]
            table = Table(*columns, title="Sample Example", show_lines=True)
            table.add_row(prompt, response, str(rewards[0]))
            Console().print(table)

        sample_lengths = np.array(list(map(len, all_input_ids)))
        output_lengths = np.array(list(map(len, all_actions_ixs)))
        prompt_lengths = sample_lengths - output_lengths
        returns = torch.tensor(rewards, dtype=float)

        if os.environ.get("RANK", "0") == "0":
            logger.info("Logging experience string statistics")
            columns = ["Prompt Length", "Output Length", "Sample Length"]
            table = Table(*columns, title="Experience String Stats (mean ∈ \[min, max])", show_lines=True)
            row = []
            for lengths in [prompt_lengths, output_lengths, sample_lengths]:
                row.append(f"{lengths.mean():.2f} ∈ [{min(lengths)}, {max(lengths)}]")
            table.add_row(*row)
            Console().print(table)

        returns = (returns - returns.mean()) / (returns.std() + 1e-30)
        rewards = [torch.zeros(len(x)) for x in all_actions_ixs]
        for rs, ret in zip(rewards, returns):
            rs[-1] = ret

        attention_mask = [torch.ones(len(x), dtype=int) for x in all_input_ids]

        self.store = ILQLRolloutStorage(
            all_input_ids,
            attention_mask,
            rewards,
            all_states_ixs,
            all_actions_ixs,
            all_dones,
        )
>>>>>>> 81e935a1
<|MERGE_RESOLUTION|>--- conflicted
+++ resolved
@@ -1,9 +1,5 @@
-<<<<<<< HEAD
+import os
 from typing import Sequence, Union, cast
-=======
-import os
-from typing import Optional, Sequence, Union, cast
->>>>>>> 81e935a1
 
 import numpy as np
 import torch
@@ -92,24 +88,7 @@
 
         self.n_updates_per_batch = 1
         self.total_steps = self.config.train.epochs * len(train_dataloader)
-<<<<<<< HEAD
         self.total_steps = min(self.total_steps, self.config.train.total_steps)
-=======
-        self.total_steps = min(self.total_steps, self.config.train.total_steps)
-
-    def save_pretrained(self, directory: Optional[str] = None):
-        """NOTE: If a `directory` is not provided, the model will be saved to a sub-directory
-        of the Trainer config checkpoint dir named "hf_model" (e.g. `/ckpts/hf_model`).
-        """
-        # TODO: Support saving with `transformers.PreTrainedModel.save_pretrained`.
-        # This is currently not supported becasue `nn.ilql_models.CausalLMWithValueHeads`
-        # requires a custom `generate` method using its (value/q) heads to steer
-        # sampling - something that is not possible with the default
-        # `transformers.PreTrainedModel.generate`.
-        raise NotImplementedError(
-            "`AccelerateILQLTrainer` does not currently support automatic saving "
-            "with `transformers.PreTrainedModel.save_pretrained`."
-        )
 
     def make_experience(self, samples, rewards, max_length=2048):
         """
@@ -179,5 +158,4 @@
             all_states_ixs,
             all_actions_ixs,
             all_dones,
-        )
->>>>>>> 81e935a1
+        )
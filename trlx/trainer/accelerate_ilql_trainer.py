import os
<<<<<<< HEAD
from typing import Optional, cast
=======
from typing import Union, cast
>>>>>>> adbf8fcc

import numpy as np
import torch
from rich.console import Console
from rich.table import Table

import trlx.utils.logging as logging
from trlx.data.configs import TRLConfig
<<<<<<< HEAD
from trlx.data.ilql_types import ILQLBatch
from trlx.pipeline.offline_pipeline import ILQLRolloutStorage, tokenize_dialogue
=======
from trlx.data.ilql_types import ILQLBatch, ILQLSeq2SeqBatch
from trlx.models.modeling_ilql import (
    AutoModelForCausalLMWithILQLHeads,
    AutoModelForSeq2SeqLMWithILQLHeads,
    ILQLConfig,
)
from trlx.pipeline.offline_pipeline import (
    ILQLRolloutStorage,
    ILQLSeq2SeqRolloutStorage,
    tokenize_dialogue,
)
>>>>>>> adbf8fcc
from trlx.trainer import register_trainer
from trlx.trainer.accelerate_base_trainer import AccelerateRLTrainer
from trlx.trainer.nn.ilql_models import CausalLMWithValueHeads, ILQLConfig
from trlx.utils import to_device

logger = logging.get_logger(__name__)


@register_trainer
class AccelerateILQLTrainer(AccelerateRLTrainer):
    def __init__(self, config: TRLConfig, **kwargs):
        super().__init__(config, **kwargs)

        if not isinstance(config.method, ILQLConfig):
            raise ValueError("config.method must be ILQLConfig")

        self.ilql: ILQLConfig = cast(ILQLConfig, config.method)

        self.generate_kwargs = dict(
            config.method.gen_kwargs,
            max_length=self.max_length,
            logit_mask=self.logit_mask,
            eos_token_id=self.tokenizer.eos_token_id if self.tokenizer else 0,
            pad_token_id=self.tokenizer.pad_token_id if self.tokenizer else 0,
        )

    def get_arch(self, config):
<<<<<<< HEAD
        return CausalLMWithValueHeads(
=======
        if config.model.model_arch_type == "seq2seq":
            from_fn = AutoModelForSeq2SeqLMWithILQLHeads.from_pretrained
            if issubclass(type(config.model.model_path), transformers.PretrainedConfig):
                from_fn = AutoModelForSeq2SeqLMWithILQLHeads.from_config
        else:
            from_fn = AutoModelForCausalLMWithILQLHeads.from_pretrained
            if issubclass(type(config.model.model_path), transformers.PretrainedConfig):
                from_fn = AutoModelForCausalLMWithILQLHeads.from_config
        return from_fn(
>>>>>>> adbf8fcc
            config.model.model_path,
            ilql_config=config.method,
            num_layers_unfrozen=config.model.num_layers_unfrozen,
        )

    def post_backward_callback(self):
        if self.iter_count % self.config.method.steps_for_target_q_sync == 0:
            self.accelerator.unwrap_model(self.model).sync_target_q_heads()

    def loss(self, batch: Union[ILQLBatch, ILQLSeq2SeqBatch]):
        batch = to_device(batch, self.accelerator.device)
        if self.config.model.model_arch_type == "seq2seq":
            logits, qs, target_qs, vs, _, _ = self.model(
                input_ids=batch.input_ids,
                attention_mask=batch.attention_mask,
                actions_ixs=batch.actions_ixs,
                states_ixs=batch.states_ixs,
                decoder_input_ids=batch.decoder_input_ids,
            )
        else:
            logits, qs, target_qs, vs, _ = self.model(
                input_ids=batch.input_ids,
                attention_mask=batch.attention_mask,
                actions_ixs=batch.actions_ixs,
                states_ixs=batch.states_ixs,
            )

        return self.ilql.loss((logits, (qs, target_qs, vs)), batch)

    def prepare_learning(self):
        train_dataloader = self.store.create_loader(self.config.train.batch_size)
        eval_dataloader = self.eval_pipeline.create_loader(self.config.train.batch_size)

        (
            self.model,
            self.opt,
            self.train_dataloader,
            self.eval_dataloader,
        ) = self.accelerator.prepare(self.model, self.opt, train_dataloader, eval_dataloader)

        self.n_updates_per_batch = 1
        self.total_steps = self.config.train.epochs * len(train_dataloader)
        self.total_steps = min(self.total_steps, self.config.train.total_steps)

<<<<<<< HEAD
    def save_pretrained(self, directory: Optional[str] = None):
        """NOTE: If a `directory` is not provided, the model will be saved to a sub-directory
        of the Trainer config checkpoint dir named "hf_model" (e.g. `/ckpts/hf_model`).
        """
        # TODO: Support saving with `transformers.PreTrainedModel.save_pretrained`.
        # This is currently not supported becasue `nn.ilql_models.CausalLMWithValueHeads`
        # requires a custom `generate` method using its (value/q) heads to steer
        # sampling - something that is not possible with the default
        # `transformers.PreTrainedModel.generate`.
        raise NotImplementedError(
            "`AccelerateILQLTrainer` does not currently support automatic saving "
            "with `transformers.PreTrainedModel.save_pretrained`."
        )

    def make_experience(self, samples, rewards, max_length=2048):
=======
    def make_experience_seq2seq(self, samples, rewards, max_length=2048):
>>>>>>> adbf8fcc
        """
        Tokenizes samples and shapes rewards into proper tensors and then inserts the resulting dataset into the trainer
        """
        logger.info("Collecting rollouts")
        if self.tokenizer:
            samples = [tokenize_dialogue(s, self.tokenizer, max_length) for s in samples]

        all_input_ids = []
        all_output_ids = []
        all_actions_ixs = []
        all_states_ixs = []
        all_dones = []
        for sample in samples:
            all_input_ids.append(torch.tensor(sample[0]))
            all_output_ids.append(torch.tensor(sample[1]))
            isoutput = False
            actions_ixs = []
            length = 0
            for phrase in sample:
                if isoutput:
                    length = len(phrase)
                    actions_ixs.append(torch.arange(0, length - 1))
                isoutput = not isoutput
            states_ixs = torch.hstack((*actions_ixs, torch.tensor(length - 1)))
            all_dones.append(torch.tensor([1] * (len(states_ixs) - 1) + [0], dtype=int))
            all_actions_ixs.append(torch.hstack(actions_ixs))
            all_states_ixs.append(states_ixs)

        if self.tokenizer and os.environ.get("RANK", "0") == "0":
            logger.info("Logging sample example")
            prompt = self.tokenizer.decode(all_input_ids[0])
            response = self.tokenizer.decode(all_output_ids[0])
            columns = ["Prompt", "Response", "Reward"]
            table = Table(*columns, title="Sample Example", show_lines=True)
            table.add_row(prompt, response, str(rewards[0]))
            Console().print(table)

        sample_lengths = np.array(list(map(len, all_input_ids))) + np.array(list(map(len, all_output_ids)))
        output_lengths = np.array(list(map(len, all_output_ids)))
        prompt_lengths = sample_lengths - output_lengths
        returns = torch.tensor(rewards, dtype=float)

        if os.environ.get("RANK", "0") == "0":
            logger.info("Logging experience string statistics")
            columns = ["Prompt Length", "Output Length", "Sample Length"]
            table = Table(*columns, title="Experience String Stats (mean ∈ \[min, max])", show_lines=True)
            row = []
            for lengths in [prompt_lengths, output_lengths, sample_lengths]:
                row.append(f"{lengths.mean():.2f} ∈ [{min(lengths)}, {max(lengths)}]")
            table.add_row(*row)
            Console().print(table)

        returns = (returns - returns.mean()) / (returns.std() + torch.finfo(returns.dtype).eps)
        rewards = [torch.zeros(len(x)) for x in all_actions_ixs]
        for rs, ret in zip(rewards, returns):
            rs[-1] = ret

        attention_mask = [torch.ones(len(x), dtype=int) for x in all_input_ids]
        self.store = ILQLSeq2SeqRolloutStorage(
            all_input_ids,
            attention_mask,
            all_output_ids,
            rewards,
            all_states_ixs,
            all_actions_ixs,
            all_dones,
        )

    def make_experience(self, samples, rewards, max_length=2048):
        """
        Tokenizes samples and shapes rewards into proper tensors and then inserts the resulting dataset into the trainer
        """

        if self.config.model.model_arch_type == "seq2seq":
            return self.make_experience_seq2seq(samples, rewards, max_length)

        logger.info("Collecting rollouts")
        if self.tokenizer:
            samples = [tokenize_dialogue(s, self.tokenizer, max_length) for s in samples]

        all_input_ids = []
        all_actions_ixs = []
        all_states_ixs = []
        all_dones = []
        for sample in samples:
            length = 0
            all_input_ids.append(torch.tensor(sum(sample, [])))
            isoutput = False
            actions_ixs = []
            for phrase in sample:
                if isoutput:
                    actions_ixs.append(torch.arange(length - 1, length + len(phrase) - 1))

                length += len(phrase)
                isoutput = not isoutput

            states_ixs = torch.hstack((*actions_ixs, torch.tensor(length - 1)))
            all_dones.append(torch.tensor([1] * (len(states_ixs) - 1) + [0], dtype=int))
            all_actions_ixs.append(torch.hstack(actions_ixs))
            all_states_ixs.append(states_ixs)

        if self.tokenizer and os.environ.get("RANK", "0") == "0":
            logger.info("Logging sample example")
            prompt = self.tokenizer.decode(all_input_ids[0][: all_states_ixs[0][1]])
            response = self.tokenizer.decode(all_input_ids[0][all_states_ixs[0][1] :])
            columns = ["Prompt", "Response", "Reward"]
            table = Table(*columns, title="Sample Example", show_lines=True)
            table.add_row(prompt, response, str(rewards[0]))
            Console().print(table)

        sample_lengths = np.array(list(map(len, all_input_ids)))
        output_lengths = np.array(list(map(len, all_actions_ixs)))
        prompt_lengths = sample_lengths - output_lengths
        returns = torch.tensor(rewards, dtype=float)

        if os.environ.get("RANK", "0") == "0":
            logger.info("Logging experience string statistics")
            columns = ["Prompt Length", "Output Length", "Sample Length"]
            table = Table(*columns, title="Experience String Stats (mean ∈ \[min, max])", show_lines=True)
            row = []
            for lengths in [prompt_lengths, output_lengths, sample_lengths]:
                row.append(f"{lengths.mean():.2f} ∈ [{min(lengths)}, {max(lengths)}]")
            table.add_row(*row)
            Console().print(table)

        returns = (returns - returns.mean()) / (returns.std() + 1e-30)
        rewards = [torch.zeros(len(x)) for x in all_actions_ixs]
        for rs, ret in zip(rewards, returns):
            rs[-1] = ret

        attention_mask = [torch.ones(len(x), dtype=int) for x in all_input_ids]

        self.store = ILQLRolloutStorage(
            all_input_ids,
            attention_mask,
            rewards,
            all_states_ixs,
            all_actions_ixs,
            all_dones,
        )<|MERGE_RESOLUTION|>--- conflicted
+++ resolved
@@ -1,21 +1,14 @@
 import os
-<<<<<<< HEAD
-from typing import Optional, cast
-=======
 from typing import Union, cast
->>>>>>> adbf8fcc
 
 import numpy as np
 import torch
+import transformers
 from rich.console import Console
 from rich.table import Table
 
 import trlx.utils.logging as logging
 from trlx.data.configs import TRLConfig
-<<<<<<< HEAD
-from trlx.data.ilql_types import ILQLBatch
-from trlx.pipeline.offline_pipeline import ILQLRolloutStorage, tokenize_dialogue
-=======
 from trlx.data.ilql_types import ILQLBatch, ILQLSeq2SeqBatch
 from trlx.models.modeling_ilql import (
     AutoModelForCausalLMWithILQLHeads,
@@ -27,10 +20,8 @@
     ILQLSeq2SeqRolloutStorage,
     tokenize_dialogue,
 )
->>>>>>> adbf8fcc
 from trlx.trainer import register_trainer
 from trlx.trainer.accelerate_base_trainer import AccelerateRLTrainer
-from trlx.trainer.nn.ilql_models import CausalLMWithValueHeads, ILQLConfig
 from trlx.utils import to_device
 
 logger = logging.get_logger(__name__)
@@ -55,9 +46,6 @@
         )
 
     def get_arch(self, config):
-<<<<<<< HEAD
-        return CausalLMWithValueHeads(
-=======
         if config.model.model_arch_type == "seq2seq":
             from_fn = AutoModelForSeq2SeqLMWithILQLHeads.from_pretrained
             if issubclass(type(config.model.model_path), transformers.PretrainedConfig):
@@ -67,10 +55,9 @@
             if issubclass(type(config.model.model_path), transformers.PretrainedConfig):
                 from_fn = AutoModelForCausalLMWithILQLHeads.from_config
         return from_fn(
->>>>>>> adbf8fcc
             config.model.model_path,
-            ilql_config=config.method,
-            num_layers_unfrozen=config.model.num_layers_unfrozen,
+            two_qs=config.method.two_qs,
+            alpha=config.method.alpha,
         )
 
     def post_backward_callback(self):
@@ -112,25 +99,7 @@
         self.total_steps = self.config.train.epochs * len(train_dataloader)
         self.total_steps = min(self.total_steps, self.config.train.total_steps)
 
-<<<<<<< HEAD
-    def save_pretrained(self, directory: Optional[str] = None):
-        """NOTE: If a `directory` is not provided, the model will be saved to a sub-directory
-        of the Trainer config checkpoint dir named "hf_model" (e.g. `/ckpts/hf_model`).
-        """
-        # TODO: Support saving with `transformers.PreTrainedModel.save_pretrained`.
-        # This is currently not supported becasue `nn.ilql_models.CausalLMWithValueHeads`
-        # requires a custom `generate` method using its (value/q) heads to steer
-        # sampling - something that is not possible with the default
-        # `transformers.PreTrainedModel.generate`.
-        raise NotImplementedError(
-            "`AccelerateILQLTrainer` does not currently support automatic saving "
-            "with `transformers.PreTrainedModel.save_pretrained`."
-        )
-
-    def make_experience(self, samples, rewards, max_length=2048):
-=======
     def make_experience_seq2seq(self, samples, rewards, max_length=2048):
->>>>>>> adbf8fcc
         """
         Tokenizes samples and shapes rewards into proper tensors and then inserts the resulting dataset into the trainer
         """

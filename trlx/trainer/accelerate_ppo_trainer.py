--- conflicted
+++ resolved
@@ -388,23 +388,16 @@
                             input_ids=prompt_tensors,
                             attention_mask=attention_mask,
                             decoder_input_ids=sample_outputs,
-<<<<<<< HEAD
-                        )
-=======
                             decoder_attention_mask=decoder_attention_mask,
                             return_dict=True,
                         ).logits
->>>>>>> adbf8fcc
                     else:
                         ref_logits = self.ref_model(
                             input_ids=prompt_tensors,
                             attention_mask=attention_mask,
                             decoder_input_ids=sample_outputs,
-<<<<<<< HEAD
-=======
                             decoder_attention_mask=decoder_attention_mask,
                             return_dict=True,
->>>>>>> adbf8fcc
                         ).logits
             else:
                 all_tokens = torch.cat((prompt_tensors.to(device), sample_outputs), dim=1)

import json
import os
import uuid
from time import time
from typing import Callable, List, Optional

import numpy as np
import torch
import torch.nn.functional as F
import transformers
from torch.nn.utils.rnn import pad_sequence
from torch.utils.data import DataLoader
from transformers import AutoTokenizer

import trlx.utils.logging as logging
from trlx.data.accelerate_base_datatypes import PromptBatch
from trlx.data.configs import TRLConfig
from trlx.data.ppo_types import PPORLBatch, PPORLElement
from trlx.models.modeling_ppo import (
    AdaptiveKLController,
    AutoModelForCausalLMWithHydraValueHead,
    AutoModelForSeq2SeqLMWithHydraValueHead,
    FixedKLController,
)
from trlx.pipeline.offline_pipeline import PromptPipeline
from trlx.pipeline.ppo_pipeline import PPORolloutStorage
from trlx.trainer import register_trainer
from trlx.trainer.accelerate_base_trainer import AccelerateRLTrainer
from trlx.utils import Clock, infinite_dataloader
from trlx.utils.modeling import RunningMoments, gather_dict, logprobs_of_labels

logger = logging.get_logger(__name__)


@register_trainer
class AcceleratePPOTrainer(AccelerateRLTrainer):
    """PPO Accelerate Trainer"""

    reward_fn: Callable[[List[str], List[str], List[str]], List[float]]
    tokenizer: AutoTokenizer

    def __init__(self, config: TRLConfig, **kwargs):
        """PPO Accelerate Trainer initialization

        Args:
            config: Config
        """
        super().__init__(config, **kwargs)

        # Setup rollout logging
        if config.train.rollout_logging_dir is not None:
            self.log_rollouts = True
            self.setup_rollout_logging(config)
        else:
            self.log_rollouts = False

        # Setup the rollout store
        # Rollouts contain the prompt & response, log probs, values and rewards - from each rollout
        self.store = PPORolloutStorage(self.tokenizer.pad_token_id, self.tokenizer.padding_side)

        # Create the rollout store dataloader (for batching up rollouts)
        # TODO (jon-tow): This is only used to satisfy to `accelerator.prepare` call constraint below - remove in future
        rollout_loader: DataLoader = self.store.create_loader(self.config.train.batch_size, shuffle=True)

        # Prepare multi-GPU acceleration
        self.model, self.opt, self.scheduler, rollout_loader = self.accelerator.prepare(
            self.model, self.opt, self.scheduler, rollout_loader
        )

        self.store.clear_history()  # Clear the rollout store

        # Set up a reference model when hydra heads are not used
        if not hasattr(self.model, "frozen_head") and not self.model.peft_type:
            self.ref_model = self.get_arch(self.config)
            self.ref_model.to(self.accelerator.device)
            self.ref_model.eval()

        # Set up the KL controller
        # This helps prevent large divergences in the controller (policy)
        if config.method.target is not None:
            self.kl_ctl = AdaptiveKLController(config.method.init_kl_coef, config.method.target, config.method.horizon)
        else:
            self.kl_ctl = FixedKLController(config.method.init_kl_coef)

        # Create the parameters for the Hugging Face language model's generator
        # method (that generates new tokens from a prompt).
        # https://huggingface.co/docs/transformers/v4.25.1/en/main_classes/text_generation#transformers.GenerationMixin.generate
        generate_kwargs = dict(
            do_sample=True,
            use_cache=True,
            eos_token_id=self.tokenizer.eos_token_id,
            pad_token_id=self.tokenizer.pad_token_id,
            synced_gpus=os.environ.get("ACCELERATE_DEEPSPEED_ZERO_STAGE") == "3",
        )
        self.generate_kwargs = {**generate_kwargs, **config.method.gen_kwargs}

        if self.generate_kwargs.get("num_return_sequences") is None:
            self.generate_kwargs["num_return_sequences"] = 1

        if config.method.gen_experience_kwargs is not None:
            self.generate_experience_kwargs = {**generate_kwargs, **config.method.gen_experience_kwargs}
        else:
            self.generate_experience_kwargs = {**self.generate_kwargs}

        # Setup stats tracker
        self.running_moments = RunningMoments()
        self.ref_mean = self.config.method.ref_mean
        self.ref_std = self.config.method.ref_std

    def get_arch(self, config: TRLConfig):
        """Get the model"""
        model_class = AutoModelForCausalLMWithHydraValueHead
        if config.model.model_arch_type == "seq2seq":
            model_class = AutoModelForSeq2SeqLMWithHydraValueHead

        from_fn = model_class.from_pretrained
        # backward-compat: Try to create a randomly initialized architecture from a config
        if issubclass(type(config.model.model_path), transformers.PretrainedConfig):
            from_fn = model_class.from_config

        return from_fn(
            config.model.model_path,
            num_layers_unfrozen=config.model.num_layers_unfrozen,
            num_value_layers_unfrozen=config.method.num_value_layers_unfrozen,
            peft_config=self.config.model.peft_config,
        )

    def loss(self, batch: PPORLBatch):
        """Forward pass & loss

        Args:
            batch: Previous batch of episodes
        """
        # Move `batch` data to `accelerator` device
        query_tensors = batch.query_tensors.to(self.accelerator.device)
        response_tensors = batch.response_tensors.to(self.accelerator.device)
        old_logprobs = batch.logprobs.to(self.accelerator.device)
        old_values = batch.values.to(self.accelerator.device)
        old_rewards = batch.rewards.to(self.accelerator.device)
        response_length = old_rewards.shape[1]

        advantages, returns = self.config.method.get_advantages_and_returns(old_values, old_rewards, response_length)

        if self.config.model.model_arch_type == "seq2seq":
            input_ids = query_tensors
            decoder_input_ids = response_tensors
            attention_mask = input_ids.ne(self.tokenizer.pad_token_id).long().to(self.accelerator.device)
            decoder_attention_mask = (
                decoder_input_ids.ne(self.tokenizer.pad_token_id).long().to(self.accelerator.device)
            )
            decoder_attention_mask[:, 0] = 1

            # Forward pass
            outputs = self.model(
                input_ids=input_ids,
                attention_mask=attention_mask,
                decoder_input_ids=decoder_input_ids,
                decoder_attention_mask=decoder_attention_mask,
            )

            logits = outputs.logits
            values_pred = outputs.value
            logprobs = logprobs_of_labels(logits[:, :-1, :], decoder_input_ids[:, 1:])
            mask = decoder_input_ids.ne(self.tokenizer.pad_token_id).long().to(self.accelerator.device)
            start = 0
            end = start + response_length
            logprobs, values_pred, mask = (
                logprobs[:, start:end],
                values_pred[:, start:end],
                mask[:, start + 1 : end + 1],
            )
        else:
            tokens = torch.cat((query_tensors, response_tensors), dim=1)
            attention_mask = tokens.not_equal(self.tokenizer.pad_token_id).long().to(tokens.device)
            position_ids = attention_mask.long().cumsum(-1) - 1
            position_ids.masked_fill_(attention_mask == 0, 1)
            outputs = self.model(tokens, attention_mask, return_dict=True, position_ids=position_ids)
            logits = outputs.logits
            values_pred = outputs.value
            values_pred = values_pred[:, :-1]
            logprobs = logprobs_of_labels(logits[:, :-1, :], tokens[:, 1:])

            start = query_tensors.shape[1] - 1
            end = start + response_length
            logprobs, values_pred, mask = (
                logprobs[:, start:end],
                values_pred[:, start:end],
                attention_mask[:, start + 1 : end + 1],
            )

        loss, stats = self.config.method.loss(
            logprobs=logprobs,
            values=values_pred,
            old_logprobs=old_logprobs,
            old_values=old_values,
            advantages=advantages,
            returns=returns,
            mask=mask,
        )

        return loss, stats

    def setup_rollout_logging(self, config):
        # Make rollout logging dir for this run and store config
        exists = os.path.exists(config.train.rollout_logging_dir)
        isdir = os.path.isdir(config.train.rollout_logging_dir)
        assert exists and isdir

        self.run_id = f"run-{uuid.uuid4()}"
        self.rollout_logging_dir = os.path.join(config.train.rollout_logging_dir, self.run_id)
        os.mkdir(self.rollout_logging_dir)

        with open(os.path.join(self.rollout_logging_dir, "config.json"), "w") as f:
            f.write(json.dumps(config.to_dict(), indent=2))

    def post_epoch_callback(self):
        """Post epoch callback

        Clears the store and creates `num_rollouts` new episodes.
        """
        if self.log_rollouts:
            self.store.export_history(location=self.rollout_logging_dir)
        self.store.clear_history()
        # Collect more rollouts for training
        self.make_experience(self.config.method.num_rollouts, self.iter_count)

    def post_backward_callback(self):
        self.kl_ctl.update(self.mean_kl, n_steps=self.config.train.batch_size)

    def create_train_dataloader(self):
        return self.store.create_loader(self.config.train.batch_size, shuffle=True)

    def prepare_learning(self):
        eval_dataloader = self.eval_pipeline.create_loader(self.config.method.chunk_size)
        self.eval_dataloader = self.accelerator.prepare_data_loader(eval_dataloader)

        self.make_experience(self.config.method.num_rollouts)

        self.train_dataloader = self.create_train_dataloader()

        self.n_inner_epochs = self.config.method.ppo_epochs
        self.total_steps = self.config.train.epochs * self.n_inner_epochs * len(self.train_dataloader)
        self.total_steps = min(self.total_steps, self.config.train.total_steps)

    def add_prompt_pipeline(self, pipeline: PromptPipeline):
        """Add a prompt pipeline dataloader to a trainer instance for the `make_experience` stage"""
        prompt_dataloader = pipeline.create_loader(self.config.method.chunk_size, shuffle=False)
        prompt_dataloader = self.accelerator.prepare_data_loader(prompt_dataloader)
        self.prompt_iterator = infinite_dataloader(prompt_dataloader)

    def make_experience(self, num_rollouts: int = 1024, iter_count: int = 0):  # noqa:
        """Make experiences

        Takes `chunk_size` number of prompts from `prompt_iterator`, samples
        from the model and then computes the KL against a reference model. Finally it
        then appends PPOElements to trainer's `store`.

        Args:
            num_rollouts: Number of rollouts to generate
            iter_count: Total number of updates run (i.e. number of updates run for all batches & epochs)
        """
        logger.info("Collecting rollouts")
        tbar = logging.tqdm(
            total=num_rollouts,
            disable=os.environ.get("RANK", 0) != "0",
            desc=f"[rollout 0 / {num_rollouts}]",
            # Lower progress bar by 1 if we're in WARNING mode or above to avoid hiding high priority progress
            # bars (e.g. loss progress in trainers)
            position=logging.get_verbosity() >= logging.WARNING,
            # Leave progress bar if we're in INFO mode or lower to avoid spamming in suppressed verbosity levels
            leave=logging.get_verbosity() < logging.WARNING,
        )

        clock = Clock()
        ppo_rl_elements = []
        accumulated_stats = []

        num_return_sequences = self.generate_experience_kwargs["num_return_sequences"]

        # Require chunk_size * num_topk_samples divides num_rollouts
        assert num_rollouts % (self.config.method.chunk_size * self.config.method.num_topk_samples) == 0
        assert self.config.method.num_topk_samples <= num_return_sequences

        while len(ppo_rl_elements) < num_rollouts:
            stats = {}
            # Get next batch in prompt dataset
            batch: PromptBatch = next(self.prompt_iterator)

            rollout_generate_time = time()

            # Generate samples from the language model (similar to using HuggingFace `generate` method)
            samples = self.generate(
                batch["input_ids"],
                batch["attention_mask"],
                chunk_size=self.config.method.chunk_size,
                **self.generate_experience_kwargs,
            )
            stats["time/rollout_generate"] = time() - rollout_generate_time

            prompt_tensors = batch.input_ids.repeat_interleave(num_return_sequences, dim=0)
            device = samples.device

            prompt_sizes = torch.tensor([prompt_tensors.shape[1]] * len(prompt_tensors), device=device)
            padded_samples = self.accelerator.pad_across_processes(
                samples, dim=1, pad_index=self.tokenizer.eos_token_id, pad_first=False
            )
            padded_prompts = self.accelerator.pad_across_processes(
                prompt_tensors, dim=1, pad_index=self.tokenizer.eos_token_id, pad_first=False
            )
            gathered_samples = self.accelerator.gather(padded_samples)
            gathered_prompts = self.accelerator.gather(padded_prompts)
            gathered_prompt_sizes = self.accelerator.gather(prompt_sizes)
            metadata = gather_dict(
                {
                    k: self.repeat_interleave(v, num_return_sequences)
                    for k, v in batch.items()
                    if k != "input_ids" and k != "attention_mask"
                }
            )

            if self.accelerator.is_main_process:
                all_str_samples, all_str_prompts, all_str_outputs = self.decode(
                    gathered_prompts, gathered_samples, gathered_prompt_sizes, append_eos_token=True
                )

                rollout_score_time = time()
                # reward_fn should return list of rewards at each token per sample
                # NOTE: all_scores[0][i] is the reward due to token (action) i in prompt + response (b/c of how kl is computed)
                all_scores = self.reward_fn(
                    samples=all_str_samples,
                    prompts=all_str_prompts,
                    outputs=all_str_outputs,
                    tokenizer=self.tokenizer,
                    **metadata,
                )
                all_scores = [
                    torch.tensor(score, dtype=torch.float, device=device).view(
                        -1,
                    )
                    for score in all_scores
                ]
                # Pad 0 reward on the ends
                all_scores = pad_sequence(all_scores, batch_first=True, padding_value=-np.inf)
                max_len = torch.tensor(all_scores.shape[1], dtype=torch.long, device=device)

                stats["time/rollout_score"] = time() - rollout_score_time

                all_scores = list(all_scores.reshape(self.accelerator.num_processes, -1, max_len).unbind())
            else:
                all_scores = None
                max_len = torch.tensor(0, dtype=torch.long, device=device)

            if torch.distributed.is_initialized():
                torch.distributed.broadcast(max_len, 0)
                scores = torch.empty((len(samples), max_len), device=device)
                torch.distributed.scatter(scores, all_scores)
            else:
                scores = all_scores[0].clone().detach()

            # Best-of-N Sampling.
            scores_mask = scores != -np.inf
            train_indices = self.get_topk_indices(
                input_tensor=scores_mask * scores,
                window_size=num_return_sequences,
                k=self.config.method.num_topk_samples,
                device=device,
            )
            scores = scores[train_indices]
            scores_mask = scores_mask[train_indices]
            samples = samples[train_indices]
            prompt_tensors = prompt_tensors[train_indices]

            str_samples, str_prompts, str_outputs = self.decode(prompt_tensors, samples, append_eos_token=True)

            # Pad the sample outputs
            outputs = self.tokenizer(str_outputs).input_ids
            if self.config.model.model_arch_type == "seq2seq":
                # add <pad> to the start of the output
                for i in range(len(outputs)):
                    outputs[i] = [self.tokenizer.pad_token_id] + outputs[i]

            outputs = list(map(torch.LongTensor, outputs))
            maxsize = max(map(len, outputs))
            outputs = [
                F.pad(
                    output,
                    (0, maxsize - len(output)),
                    value=self.tokenizer.pad_token_id,
                )
                for output in outputs
            ]
            sample_outputs = torch.vstack(outputs).to(device)

            if self.config.method.cliprange_reward:
                scores = torch.clip(scores, -self.config.method.cliprange_reward, self.config.method.cliprange_reward)

            # store statistics of the initial rollout as reference
            if self.ref_mean is None:
                self.ref_mean, self.ref_std = (scores * scores_mask).sum(dim=1).mean(), (scores * scores_mask).sum(
                    dim=1
                ).std()
            all_scores_mean, all_scores_std = self.running_moments.update(torch.sum(scores * scores_mask, dim=1))
            stats["rollout_scores/mean"] = all_scores_mean.item()
            stats["rollout_scores/std"] = all_scores_std.item()
            stats["rollout_scores/running_mean"] = self.running_moments.mean.item()
            stats["rollout_scores/running_std"] = self.running_moments.std.item()

            if self.config.method.scale_reward == "running":
                scores /= self.running_moments.std
            elif self.config.method.scale_reward == "ref":
                scores /= self.ref_std

            # Precompute logprobs, values
            if self.config.model.model_arch_type == "seq2seq":
                attention_mask = batch.attention_mask.to(device)
                prompt_tensors = batch.input_ids.to(device)
                decoder_attention_mask = sample_outputs.not_equal(self.tokenizer.pad_token_id)
                decoder_attention_mask[:, 0] = 1
                with torch.no_grad():
                    outputs = self.model(
                        input_ids=prompt_tensors,
                        attention_mask=attention_mask,
                        decoder_input_ids=sample_outputs,
                        decoder_attention_mask=decoder_attention_mask,
                    )
                    logits = outputs.logits
                    values = outputs.value
                    if hasattr(self.model, "frozen_head") or self.model.peft_type:
                        ref_logits = self.model.forward_hydra(
                            input_ids=prompt_tensors,
                            attention_mask=attention_mask,
                            decoder_input_ids=sample_outputs,
                            decoder_attention_mask=decoder_attention_mask,
                            return_dict=True,
                        ).logits
                    else:
                        ref_logits = self.ref_model(
                            input_ids=prompt_tensors,
                            attention_mask=attention_mask,
                            decoder_input_ids=sample_outputs,
                            decoder_attention_mask=decoder_attention_mask,
                            return_dict=True,
                        ).logits
            else:
                values_chunks = []
                logits_chunks = []
                ref_logits_chunks = []
                log_probs_chunks = []
                ref_logprobs_chunks = []
                all_tokens = torch.cat((prompt_tensors.to(device), sample_outputs), dim=1)
                attention_mask = all_tokens.not_equal(self.tokenizer.pad_token_id).long().to(device)
                position_ids = attention_mask.long().cumsum(-1) - 1
                position_ids.masked_fill_(attention_mask == 0, 1)
                all_tokens_chunks = torch.chunk(all_tokens, chunks=self.config.method.chunk_size, dim=0)
                attention_mask_chunks = torch.chunk(attention_mask, chunks=self.config.method.chunk_size, dim=0)
                position_ids_chunks = torch.chunk(position_ids, chunks=self.config.method.chunk_size, dim=0)
                for all_tokens_chunk, attention_mask_chunk, position_ids_chunk in zip(
                    all_tokens_chunks, attention_mask_chunks, position_ids_chunks
                ):
                    all_tokens_chunk = all_tokens_chunk.to(device)
                    attention_mask_chunk = attention_mask_chunk.to(device)
                    position_ids_chunk = position_ids_chunk.to(device)
                    with torch.no_grad():
                        logits, *_, values = self.model(
                            all_tokens_chunk,
                            attention_mask=attention_mask_chunk,
                            position_ids=position_ids_chunk,
                        )
                        # TODO(dahoas): When hydra model works need to also support generation on hydra head
                        if hasattr(self.model, "frozen_head"):
                            ref_logits = self.model.forward_hydra(
                                all_tokens_chunk,
                                attention_mask=attention_mask_chunk,
                                position_ids=position_ids_chunk,
                                return_dict=True,
                            ).logits
                        elif hasattr(self, "ref_model"):
                            ref_logits = self.ref_model(
                                all_tokens_chunk,
                                attention_mask=attention_mask_chunk,
                                position_ids=position_ids_chunk,
                                return_dict=True,
                            ).logits
                            ref_logits = ref_logits.to(device)
                        else:
                            ref_logits = logits.clone().detach()
                    if self.config.model.model_arch_type == "seq2seq":
                        logprobs = logprobs_of_labels(logits[:, :-1, :], sample_outputs[:, 1:])
                        ref_logprobs = logprobs_of_labels(ref_logits[:, :-1, :], sample_outputs[:, 1:])
                    else:
                        # NOTE: logprob[i] is (log)prob at which all_token[i+1] was sampled
                        logprobs = logprobs_of_labels(logits[:, :-1, :], all_tokens_chunk[:, 1:])
                        ref_logprobs = logprobs_of_labels(ref_logits[:, :-1, :], all_tokens_chunk[:, 1:])

                    values_chunks.append(values.cpu())
                    logits_chunks.append(logits.cpu())
                    ref_logits_chunks.append(ref_logits.cpu())
                    log_probs_chunks.append(logprobs.cpu())
                    ref_logprobs_chunks.append(ref_logprobs.cpu())

            values = torch.cat(values_chunks, dim=0)
            logits = torch.cat(logits_chunks, dim=0)
            ref_logits = torch.cat(ref_logits_chunks, dim=0)
            logprobs = torch.cat(log_probs_chunks, dim=0)
            ref_logprobs = torch.cat(ref_logprobs_chunks, dim=0)

            n_samples: int = samples.shape[0]

            # Estimate the KL divergence between the model and reference model
            if self.config.model.model_arch_type == "seq2seq":
                attention_mask = sample_outputs != self.tokenizer.pad_token_id
                start = 0
            else:
                # NOTE: -1 because kl[prompt_tensors.shape[1]] is kl of the second token in the response
                start = prompt_tensors.shape[1] - 1

            attention_mask = attention_mask.cpu()
            log_ratio = (logprobs - ref_logprobs) * attention_mask[:, :-1]
            kl = log_ratio.exp() - 1 - log_ratio
            mean_kl_per_token = kl.mean()
            mean_kl = kl.sum(1).mean()

            logprobs = logprobs.cpu()
            ref_logprobs = ref_logprobs.cpu()
            prompt_tensors = prompt_tensors.cpu()
            sample_outputs = sample_outputs.cpu()
            values = values.cpu()[:, :-1]

            # Get the logprobs and values, for tokens that are not padding,
            # from the end of the prompt up to the <eos> token, while also including the latter
            # (these are taken from the student model and not the reference model)
            ends = start + attention_mask[:, start:].sum(1) + 1
            # NOTE: values[i] is the value of the state after response token i
            all_values = [values[ix, start : ends[ix]] for ix in range(n_samples)]
            all_logprobs = [logprobs[ix, start : ends[ix]] for ix in range(n_samples)]

            kl_penalty = self.kl_ctl.value * -log_ratio.cpu()
            kl_penalty = [xs[start : ends[ix]] for ix, xs in enumerate(kl_penalty)]

            rollout_count = 0

            for sample_idx in range(n_samples):
                # To compute per token reward first add in kl penalties over trajectory
                # NOTE: kl_penalty[i] is kl_diff at token i+1 in the output (w/o EOS)
                rewards = kl_penalty[sample_idx]
                # Then add in rewards
                if scores.shape[1] == 1:
                    # NOTE: Final reward given at EOS token following HHH practice
                    rewards[-1] += scores[sample_idx][0].cpu()
                else:
                    score = scores[sample_idx]
                    score_right_padding = torch.sum(scores_mask[sample_idx])
                    score = score[:score_right_padding].cpu()
                    p_score = torch.zeros_like(rewards)
                    p_score[: score.shape[0]] += score
                    rewards += p_score

                ppo_rl_elements.append(
                    PPORLElement(
                        query_tensor=prompt_tensors[sample_idx],
                        response_tensor=sample_outputs[sample_idx],
                        logprobs=all_logprobs[sample_idx],
                        values=all_values[sample_idx],
                        rewards=rewards,
                    )
                )

                rollout_count += 1

            if torch.distributed.is_initialized():
                torch.distributed.all_reduce(mean_kl.to(self.accelerator.device), torch.distributed.ReduceOp.AVG)

            stats["time/rollout_time"] = clock.tick()
            stats["policy/sqrt_kl"] = torch.sqrt(mean_kl).item()
            stats["policy/kl_per_token"] = torch.sqrt(mean_kl_per_token).item()
            accumulated_stats.append(stats)

            tbar.set_description(f"[rollout {len(ppo_rl_elements)} / {num_rollouts}]")
            tbar.update(min(rollout_count, num_rollouts))
        tbar.close()

        stats = {k: sum([xs[k] for xs in accumulated_stats]) / len(accumulated_stats) for k in stats}
        stats["kl_ctl_value"] = self.kl_ctl.value
        self.mean_kl = stats["policy/sqrt_kl"] ** 2
        self.accelerator.log(stats, step=iter_count)

        # Push samples and rewards to trainer's rollout storage
        self.push_to_store(ppo_rl_elements)

<<<<<<< HEAD
    @staticmethod
    def get_topk_indices(input_tensor, window_size: int, k: int, device):
        """Computes the indices of the top_k values among `input_tensor` on chunks of size `window_size`"""
        # Sum the scores along dim 1
        input_tensor = input_tensor.sum(1).unsqueeze(1)
        # Use unfold to create the sliding windows
        unfolded = input_tensor.unfold(0, window_size, window_size)
        # Find the topk values and indices along the unfolded dimension
        _, indices = torch.topk(unfolded, k, dim=2)
        # Adjust indices to be relative to original tensor
        indices = indices.squeeze(1) + torch.arange(0, input_tensor.size(0) - window_size + 1, window_size).to(
            device
        ).unsqueeze(1)
        return indices.reshape(-1)
=======
    def save_pretrained(self, directory: Optional[str] = None, **kwargs):
        """
        Args:
            directory (str, *optional*): The directory to save the trainer files to.
                NOTE: If not specified, the model will be saved to a directory named `hf_model` in the
                checkpoint directory as specified by the Trainer's config.
            **kwargs: Additional keyword arguments passed to the underlying Hugging Face model's
                `save_pretrained` method.
        """
        if directory is None:
            directory = os.path.join(self.config.train.checkpoint_dir, "hf_model")

        self.accelerator.wait_for_everyone()

        # Save only the base model, so that is could be loaded directly
        # with Hugging Face's `from_pretrained` method
        state_dict = self.accelerator.get_state_dict(self.model.base_model)

        self.accelerator.unwrap_model(self.model).save_pretrained(
            directory,
            save_function=self.accelerator.save,
            is_main_process=self.accelerator.is_main_process,
            state_dict=state_dict,
            **kwargs,
        )

        if self.accelerator.is_main_process:
            self.tokenizer.save_pretrained(directory)
>>>>>>> a7eb066e
<|MERGE_RESOLUTION|>--- conflicted
+++ resolved
@@ -587,7 +587,35 @@
         # Push samples and rewards to trainer's rollout storage
         self.push_to_store(ppo_rl_elements)
 
-<<<<<<< HEAD
+    def save_pretrained(self, directory: Optional[str] = None, **kwargs):
+        """
+        Args:
+            directory (str, *optional*): The directory to save the trainer files to.
+                NOTE: If not specified, the model will be saved to a directory named `hf_model` in the
+                checkpoint directory as specified by the Trainer's config.
+            **kwargs: Additional keyword arguments passed to the underlying Hugging Face model's
+                `save_pretrained` method.
+        """
+        if directory is None:
+            directory = os.path.join(self.config.train.checkpoint_dir, "hf_model")
+
+        self.accelerator.wait_for_everyone()
+
+        # Save only the base model, so that is could be loaded directly
+        # with Hugging Face's `from_pretrained` method
+        state_dict = self.accelerator.get_state_dict(self.model.base_model)
+
+        self.accelerator.unwrap_model(self.model).save_pretrained(
+            directory,
+            save_function=self.accelerator.save,
+            is_main_process=self.accelerator.is_main_process,
+            state_dict=state_dict,
+            **kwargs,
+        )
+
+        if self.accelerator.is_main_process:
+            self.tokenizer.save_pretrained(directory)
+
     @staticmethod
     def get_topk_indices(input_tensor, window_size: int, k: int, device):
         """Computes the indices of the top_k values among `input_tensor` on chunks of size `window_size`"""
@@ -601,34 +629,4 @@
         indices = indices.squeeze(1) + torch.arange(0, input_tensor.size(0) - window_size + 1, window_size).to(
             device
         ).unsqueeze(1)
-        return indices.reshape(-1)
-=======
-    def save_pretrained(self, directory: Optional[str] = None, **kwargs):
-        """
-        Args:
-            directory (str, *optional*): The directory to save the trainer files to.
-                NOTE: If not specified, the model will be saved to a directory named `hf_model` in the
-                checkpoint directory as specified by the Trainer's config.
-            **kwargs: Additional keyword arguments passed to the underlying Hugging Face model's
-                `save_pretrained` method.
-        """
-        if directory is None:
-            directory = os.path.join(self.config.train.checkpoint_dir, "hf_model")
-
-        self.accelerator.wait_for_everyone()
-
-        # Save only the base model, so that is could be loaded directly
-        # with Hugging Face's `from_pretrained` method
-        state_dict = self.accelerator.get_state_dict(self.model.base_model)
-
-        self.accelerator.unwrap_model(self.model).save_pretrained(
-            directory,
-            save_function=self.accelerator.save,
-            is_main_process=self.accelerator.is_main_process,
-            state_dict=state_dict,
-            **kwargs,
-        )
-
-        if self.accelerator.is_main_process:
-            self.tokenizer.save_pretrained(directory)
->>>>>>> a7eb066e
+        return indices.reshape(-1)
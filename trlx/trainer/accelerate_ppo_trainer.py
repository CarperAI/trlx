import json
import os
import uuid
from time import time
from typing import Callable, List

import ray
import torch
import torch.nn.functional as F
import transformers
from torch.utils.data import DataLoader
from transformers import AutoTokenizer

import trlx.utils.logging as logging
from trlx.data.accelerate_base_datatypes import PromptBatch
from trlx.data.configs import TRLConfig
from trlx.data.ppo_types import PPORLBatch, PPORLElement
from trlx.models.modeling_ppo import (
    AdaptiveKLController,
    AutoModelForCausalLMWithHydraValueHead,
    AutoModelForSeq2SeqLMWithHydraValueHead,
    FixedKLController,
)
from trlx.pipeline.offline_pipeline import PromptPipeline
from trlx.pipeline.ppo_pipeline import PPORolloutStorage
from trlx.trainer import register_trainer
from trlx.trainer.accelerate_base_trainer import AccelerateRLTrainer
from trlx.utils import Clock
from trlx.utils.modeling import RunningMoments, logprobs_of_labels

logger = logging.get_logger(__name__)


@register_trainer
class AcceleratePPOTrainer(AccelerateRLTrainer):
    """PPO Accelerate Trainer"""

    reward_fn: Callable[[List[str], List[str], List[str]], List[float]]
    tokenizer: AutoTokenizer

    def __init__(self, config: TRLConfig, **kwargs):
        """PPO Accelerate Trainer initialization

        Args:
            config: Config
        """
        super().__init__(config, **kwargs)

        # Setup rollout logging
        if config.train.rollout_logging_dir is not None:
            self.log_rollouts = True
            self.setup_rollout_logging(config)
        else:
            self.log_rollouts = False

        # Setup the rollout store
        # Rollouts contain the prompt & response, log probs, values and rewards - from each rollout
        self.store = PPORolloutStorage(self.tokenizer.pad_token_id)

        # Create the rollout store dataloader (for batching up rollouts)
        # TODO (jon-tow): This is only used to satisfy to `accelerator.prepare` call constraint below - remove in future
        rollout_loader: DataLoader = self.store.create_loader(self.config.train.batch_size, shuffle=True)

        # Prepare multi-GPU acceleration
        self.model, self.opt, self.scheduler, rollout_loader = self.accelerator.prepare(
            self.model, self.opt, self.scheduler, rollout_loader
        )

        self.store.clear_history()  # Clear the rollout store

        # Setup a reference model when hydra heads are not used
        if not hasattr(self.model, "frozen_head"):
            self.ref_model = self.get_arch(self.config)
            self.ref_model.to(self.accelerator.device)
            self.ref_model.eval()

        # Setup the KL controller
        # This helps prevent large divergences in the controller (policy)
        if config.method.target is not None:
            self.kl_ctl = AdaptiveKLController(config.method.init_kl_coef, config.method.target, config.method.horizon)
        else:
            self.kl_ctl = FixedKLController(config.method.init_kl_coef)

        # Create the parameters for the Hugging Face language model's generator
        # method (that generates new tokens from a prompt).
        # https://huggingface.co/docs/transformers/v4.25.1/en/main_classes/text_generation#transformers.GenerationMixin.generate
        if config.model.model_arch_type == "seq2seq":
            self.generate_kwargs = dict(
                config.method.gen_kwargs,
                eos_token_id=self.tokenizer.eos_token_id,
                pad_token_id=self.tokenizer.pad_token_id,
            )
            if config.method.gen_experience_kwargs is not None:
                self.generate_experience_kwargs = dict(
                    config.method.gen_experience_kwargs,
                    eos_token_id=self.tokenizer.eos_token_id,
                    pad_token_id=self.tokenizer.pad_token_id,
                )
            else:
                self.generate_experience_kwargs = None
        else:
            self.generate_kwargs = dict(
                config.method.gen_kwargs,
                eos_token_id=self.tokenizer.eos_token_id,
                pad_token_id=self.tokenizer.eos_token_id,
            )
            if config.method.gen_experience_kwargs is not None:
                self.generate_experience_kwargs = dict(
                    config.method.gen_experience_kwargs,
                    eos_token_id=self.tokenizer.eos_token_id,
                    pad_token_id=self.tokenizer.eos_token_id,
                )
            else:
                self.generate_experience_kwargs = None

        # Setup stats tracker
        self.running_moments = RunningMoments()
        self.ref_mean = self.config.method.ref_mean
        self.ref_std = self.config.method.ref_std

    def get_arch(self, config: TRLConfig):
        """Get the model"""
        model_class = AutoModelForCausalLMWithHydraValueHead
        if config.model.model_arch_type == "seq2seq":
            model_class = AutoModelForSeq2SeqLMWithHydraValueHead

        from_fn = model_class.from_pretrained
        # backward-compat: Try to create a randomly initialized architecture from a config
        if issubclass(type(config.model.model_path), transformers.PretrainedConfig):
            from_fn = model_class.from_config

        return from_fn(
            config.model.model_path,
            num_layers_unfrozen=config.model.num_layers_unfrozen,
        )

    def loss(self, batch: PPORLBatch):
        """Forward pass & loss

        Args:
            batch: Previous batch of episodes
        """
        # Move `batch` data to `accelerator` device
        query_tensors = batch.query_tensors.to(self.accelerator.device)
        response_tensors = batch.response_tensors.to(self.accelerator.device)
        old_logprobs = batch.logprobs.to(self.accelerator.device)
        old_values = batch.values.to(self.accelerator.device)
        old_rewards = batch.rewards.to(self.accelerator.device)
        response_length = old_rewards.shape[1]

        advantages, returns = self.config.method.get_advantages_and_returns(old_values, old_rewards, response_length)

        if self.config.model.model_arch_type == "seq2seq":
            input_ids = query_tensors
            decoder_input_ids = response_tensors
            attention_mask = input_ids.ne(self.tokenizer.pad_token_id).long().to(self.accelerator.device)
            decoder_attention_mask = (
                decoder_input_ids.ne(self.tokenizer.pad_token_id).long().to(self.accelerator.device)
            )
            decoder_attention_mask[:, 0] = 1

            # Forward pass
            outputs = self.model(
                input_ids=input_ids,
                attention_mask=attention_mask,
                decoder_input_ids=decoder_input_ids,
                decoder_attention_mask=decoder_attention_mask,
            )

            logits = outputs.logits
            values_pred = outputs.value
            logprobs = logprobs_of_labels(logits[:, :-1, :], decoder_input_ids[:, 1:])
            mask = decoder_input_ids.ne(self.tokenizer.pad_token_id).long().to(self.accelerator.device)
            start = 0
            end = start + response_length
            logprobs, values_pred, mask = (
                logprobs[:, start:end],
                values_pred[:, start:end],
                mask[:, start:end],
            )
        else:
            tokens = torch.cat((query_tensors, response_tensors), dim=1)
            attention_mask = tokens.not_equal(self.tokenizer.pad_token_id).long().to(tokens.device)
            outputs = self.model(tokens, attention_mask, return_dict=True)
            logits = outputs.logits
            values_pred = outputs.value
            values_pred = values_pred[:, :-1]
            logprobs = logprobs_of_labels(logits[:, :-1, :], tokens[:, 1:])

            start = query_tensors.shape[1] - 1
            end = start + response_length
            logprobs, values_pred, mask = (
                logprobs[:, start:end],
                values_pred[:, start:end],
                attention_mask[:, start:end],
            )

        loss, stats = self.config.method.loss(
            logprobs=logprobs,
            values=values_pred,
            old_logprobs=old_logprobs,
            old_values=old_values,
            advantages=advantages,
            returns=returns,
            mask=mask,
        )

        return loss, stats

    def setup_rollout_logging(self, config):
        # Make rollout logging dir for this run and store config
        exists = os.path.exists(config.train.rollout_logging_dir)
        isdir = os.path.isdir(config.train.rollout_logging_dir)
        assert exists and isdir

        self.run_id = f"run-{uuid.uuid4()}"
        self.rollout_logging_dir = os.path.join(config.train.rollout_logging_dir, self.run_id)
        os.mkdir(self.rollout_logging_dir)

        with open(os.path.join(self.rollout_logging_dir, "config.json"), "w") as f:
            f.write(json.dumps(config.to_dict(), indent=2))

    def post_epoch_callback(self):
        """Post epoch callback

        Clears the store and creates `num_rollouts` new episodes.
        """
        if self.log_rollouts:
            self.store.export_history(location=self.rollout_logging_dir)
        self.store.clear_history()
        # Collect more rollouts for training
        self.make_experience(self.config.method.num_rollouts, self.iter_count)

    def post_backward_callback(self):
        self.kl_ctl.update(self.mean_kl.item(), n_steps=self.config.train.batch_size)

    def prepare_learning(self):
        eval_dataloader = self.eval_pipeline.create_loader(self.config.train.batch_size)
        self.eval_dataloader = self.accelerator.prepare_data_loader(eval_dataloader)
        self.train_dataloader = self.store.create_loader(self.config.train.batch_size, shuffle=True)

        self.n_updates_per_batch = self.config.method.ppo_epochs
        self.total_steps = self.config.train.epochs * self.n_updates_per_batch * len(self.train_dataloader)
        self.total_steps = min(self.total_steps, self.config.train.total_steps)

    def add_prompt_pipeline(self, pipeline: PromptPipeline):
        """Add a prompt pipeline dataloader to a trainer instance for the `make_experience` stage"""
        prompt_dataloader = pipeline.create_loader(self.config.method.chunk_size, shuffle=True)
        self.prompt_dataloader = self.accelerator.prepare_data_loader(prompt_dataloader)
        self.prompt_iterator = iter(self.prompt_dataloader)

    def make_experience(self, num_rollouts: int = 1024, iter_count: int = 0):  # noqa:
        """Make experiences

        Takes `chunk_size` number of prompts from `prompt_iterator`, samples
        from the model and then computes the KL against a reference model. Finally it
        then appends PPOElements to trainer's `store`.

        Args:
            num_rollouts: Number of rollouts to generate
            iter_count: Total number of updates run (i.e. number of updates run for all batches & epochs)
        """
        logger.info("Collecting rollouts")
        tbar = logging.tqdm(
            total=num_rollouts,
            disable=os.environ.get("RANK", 0) != "0",
            desc=f"[rollout 0 / {num_rollouts}]",
            # Lower progress bar by 1 if we're in WARNING mode or above to avoid hiding high priority progress
            # bars (e.g. loss progress in trainers)
            position=logging.get_verbosity() >= logging.WARNING,
            # Leave progress bar if we're in INFO mode or lower to avoid spamming in suppressed verbosity levels
            leave=logging.get_verbosity() < logging.WARNING,
        )

        ppo_rl_elements = []
        stats = {}
        clock = Clock()

        while len(ppo_rl_elements) < num_rollouts:
            # Get next batch in prompt dataset and refresh if exhausted
            # TOOD (jon-tow): Make `prompt_dataloader` a cyclic/infinite DataLoader to not require manually
            # "refreshing" the contents of the `prompt_iterator`
            try:
                batch: PromptBatch = next(self.prompt_iterator)
            except StopIteration:
                self.prompt_iterator = iter(self.prompt_dataloader)
                batch = next(self.prompt_iterator)

            exp_generate_time = time()

            # Generate samples from the language model (similar to using HuggingFace `generate` method)
            samples = self.generate(**batch)
            stats["time/exp_generate"] = time() - exp_generate_time

            prompt_tensors = batch.input_ids
            device = samples.device

            prompt_sizes = torch.tensor([prompt_tensors.shape[1]] * len(prompt_tensors), device=device)
            padded_samples = self.accelerator.pad_across_processes(
                samples, dim=1, pad_index=self.tokenizer.eos_token_id, pad_first=False
            )
            padded_prompts = self.accelerator.pad_across_processes(
                prompt_tensors, dim=1, pad_index=self.tokenizer.eos_token_id, pad_first=False
            )
            gathered_samples = self.accelerator.gather(padded_samples)
            gathered_prompts = self.accelerator.gather(padded_prompts)
            gathered_prompt_sizes = self.accelerator.gather(prompt_sizes)

            if self.accelerator.is_main_process:
                all_str_samples, all_str_prompts, all_str_outputs = self.decode(
                    gathered_prompts, gathered_samples, gathered_prompt_sizes
                )

                exp_score_time = time()
                all_scores = torch.tensor(
                    self.reward_fn(
                        samples=all_str_samples,
                        prompts=all_str_prompts,
                        outputs=all_str_outputs,
                    ),
                    dtype=torch.float,
                    device=device,
                )
                stats["time/exp_score"] = time() - exp_score_time

                all_scores = list(all_scores.reshape(self.accelerator.num_processes, -1).unbind())
            else:
                all_scores = None

            if torch.distributed.is_initialized():
                scores = torch.empty(len(samples), device=device)
                torch.distributed.scatter(scores, all_scores)
            else:
                scores = torch.tensor(all_scores[0])

            str_samples, str_prompts, str_outputs = self.decode(prompt_tensors, samples)

            # Pad the sample outputs
            outputs = self.tokenizer(str_outputs).input_ids
            if self.config.model.model_arch_type == "seq2seq":
                # add <pad> to the start of the output
                for i in range(len(outputs)):
                    outputs[i] = [self.tokenizer.pad_token_id] + outputs[i]

            outputs = list(map(torch.LongTensor, outputs))
            maxsize = max(map(len, outputs))
            outputs = [
                F.pad(
                    output,
                    (0, maxsize - len(output)),
                    value=self.tokenizer.pad_token_id,
                )
                for output in outputs
            ]
            sample_outputs = torch.vstack(outputs).to(device)

            # store statistics of the initial rollout as reference
            if self.ref_mean is None:
                self.ref_mean, self.ref_std = scores.mean(), scores.std()
            all_scores_mean, all_scores_std = self.running_moments.update(scores)
            stats["exp_scores/mean"] = all_scores_mean
            stats["exp_scores/std"] = all_scores_std
            stats["exp_scores/running_mean"] = self.running_moments.mean
            stats["exp_scores/running_std"] = self.running_moments.std

            if self.config.method.scale_reward == "running":
                scores /= self.running_moments.std
            elif self.config.method.scale_reward == "ref":
                scores /= self.ref_std

            clip_reward = self.config.method.cliprange_reward
            if clip_reward:
                scores = torch.clip(scores, -clip_reward, clip_reward)

            # Precompute logprobs, values
            if self.config.model.model_arch_type == "seq2seq":
                attention_mask = batch.attention_mask.to(device)
                prompt_tensors = batch.input_ids.to(device)
                decoder_attention_mask = sample_outputs.not_equal(self.tokenizer.pad_token_id)
                decoder_attention_mask[:, 0] = 1
                with torch.no_grad():
                    outputs = self.model(
                        input_ids=prompt_tensors,
                        attention_mask=attention_mask,
                        decoder_input_ids=sample_outputs,
                        decoder_attention_mask=decoder_attention_mask,
                    )
                    logits = outputs.logits
                    values = outputs.value
                    if hasattr(self.model, "frozen_head"):
                        ref_logits = self.model.forward_hydra(
                            input_ids=prompt_tensors,
                            attention_mask=attention_mask,
                            decoder_input_ids=sample_outputs,
                            decoder_attention_mask=decoder_attention_mask,
                            return_dict=True,
                        ).logits
                    else:
                        ref_logits = self.ref_model(
                            input_ids=prompt_tensors,
                            attention_mask=attention_mask,
                            decoder_input_ids=sample_outputs,
                            decoder_attention_mask=decoder_attention_mask,
                            return_dict=True,
                        ).logits
            else:
                all_tokens = torch.cat((prompt_tensors.to(device), sample_outputs), dim=1)
                attention_mask = all_tokens.not_equal(self.tokenizer.pad_token_id).long().to(device)
                with torch.no_grad():
                    logits, *_, values = self.model(
                        all_tokens,
                        attention_mask=attention_mask,
                    )
                    # TODO(dahoas): When hydra model works need to also support generation on hydra head
                    if hasattr(self.model, "frozen_head"):
                        ref_logits = self.model.forward_hydra(
                            all_tokens,
                            attention_mask=attention_mask,
                            return_dict=True,
                        ).logits
                    else:
                        ref_logits = self.ref_model(
                            all_tokens,
                            attention_mask=attention_mask,
                            return_dict=True,
                        ).logits
                        ref_logits = ref_logits.to(device)

            if self.config.model.model_arch_type == "seq2seq":
                logprobs = logprobs_of_labels(logits[:, :-1, :], sample_outputs[:, 1:])
                ref_logprobs = logprobs_of_labels(ref_logits[:, :-1, :], sample_outputs[:, 1:])
            else:
                logprobs = logprobs_of_labels(logits[:, :-1, :], all_tokens[:, 1:])
                ref_logprobs = logprobs_of_labels(ref_logits[:, :-1, :], all_tokens[:, 1:])

            n_samples: int = samples.shape[0]

            # Estimate the KL divergence between the model and reference model
            if self.config.model.model_arch_type == "seq2seq":
                attention_mask = sample_outputs != self.tokenizer.pad_token_id
                start = 0
            else:
                start = prompt_tensors.shape[1] - 1

            log_ratio = (logprobs - ref_logprobs) * attention_mask[:, :-1]
            self.mean_kl = (log_ratio.exp() - 1 - log_ratio).mean().to(device)

            logprobs = logprobs.cpu()
            ref_logprobs = ref_logprobs.cpu()
            prompt_tensors = prompt_tensors.cpu()
            sample_outputs = sample_outputs.cpu()
            values = values.cpu()[:, :-1]

            ends = start + attention_mask[:, start:].sum(1)

            # Get the logprobs and values, for tokens that are not padding
            # or beginning of sequences tokens. These are from the model (not the reference model)
            all_values = [values[ix, start : ends[ix]] for ix in range(n_samples)]
            all_logprobs = [logprobs[ix, start : ends[ix]] for ix in range(n_samples)]

<<<<<<< HEAD
            log_ratio = (logprobs - ref_logprobs) * attention_mask[:, :-1].cpu()
            log_ratio = log_ratio.to(torch.float32)  # Convert to float32 before applying exp()
            self.mean_kl = (log_ratio.exp() - 1 - log_ratio).mean()
            self.mean_kl = self.mean_kl.to(device).half()  # Convert back to half-precision if needed

            kl_penalty = self.kl_ctl.value * -log_ratio
=======
            kl_penalty = self.kl_ctl.value * -log_ratio.cpu()
>>>>>>> d5a06345
            kl_penalty = [xs[start : ends[ix]] for ix, xs in enumerate(kl_penalty)]

            rollout_count = 0

            for sample_idx in range(n_samples):
                if len(kl_penalty[sample_idx]) == 0 or len(all_logprobs[sample_idx]) == 0:
                    continue

                rewards = kl_penalty[sample_idx]
                rewards[-1] += scores[sample_idx].cpu()

                ppo_rl_elements.append(
                    PPORLElement(
                        query_tensor=prompt_tensors[sample_idx],
                        response_tensor=sample_outputs[sample_idx],
                        logprobs=all_logprobs[sample_idx],
                        values=all_values[sample_idx],
                        rewards=rewards,
                    )
                )

                rollout_count += 1
            exp_time = clock.tick()
            tbar.set_description(f"[rollout {len(ppo_rl_elements)} / {num_rollouts}]")
            tbar.update(min(rollout_count, num_rollouts))
        tbar.close()

        if torch.distributed.is_initialized():
            torch.distributed.all_reduce(self.mean_kl, torch.distributed.ReduceOp.AVG)

        stats["policy/sqrt_kl"] = torch.sqrt(self.mean_kl)
        stats["kl_ctl_value"] = self.kl_ctl.value
        stats["time/exp"] = exp_time

        if not ray.is_initialized():
            self.accelerator.log(stats, step=iter_count)

        # Push samples and rewards to trainer's rollout storage
        self.push_to_store(ppo_rl_elements)<|MERGE_RESOLUTION|>--- conflicted
+++ resolved
@@ -458,16 +458,7 @@
             all_values = [values[ix, start : ends[ix]] for ix in range(n_samples)]
             all_logprobs = [logprobs[ix, start : ends[ix]] for ix in range(n_samples)]
 
-<<<<<<< HEAD
-            log_ratio = (logprobs - ref_logprobs) * attention_mask[:, :-1].cpu()
-            log_ratio = log_ratio.to(torch.float32)  # Convert to float32 before applying exp()
-            self.mean_kl = (log_ratio.exp() - 1 - log_ratio).mean()
-            self.mean_kl = self.mean_kl.to(device).half()  # Convert back to half-precision if needed
-
-            kl_penalty = self.kl_ctl.value * -log_ratio
-=======
             kl_penalty = self.kl_ctl.value * -log_ratio.cpu()
->>>>>>> d5a06345
             kl_penalty = [xs[start : ends[ix]] for ix, xs in enumerate(kl_penalty)]
 
             rollout_count = 0

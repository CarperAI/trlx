--- conflicted
+++ resolved
@@ -235,15 +235,8 @@
 
         self.train_dataloader = self.create_train_dataloader()
 
-<<<<<<< HEAD
-        self.make_experience(self.config.method.num_rollouts)
-
-        self.n_updates_per_batch = self.config.method.ppo_epochs
-        self.total_steps = self.config.train.epochs * self.n_updates_per_batch * len(self.train_dataloader)
-=======
         self.n_inner_epochs = self.config.method.ppo_epochs
         self.total_steps = self.config.train.epochs * self.n_inner_epochs * len(self.train_dataloader)
->>>>>>> 67bc8bad
         self.total_steps = min(self.total_steps, self.config.train.total_steps)
 
     def add_prompt_pipeline(self, pipeline: PromptPipeline):
@@ -336,11 +329,7 @@
                     samples=all_str_samples,
                     prompts=all_str_prompts,
                     outputs=all_str_outputs,
-<<<<<<< HEAD
-                    model_tok=self.tokenizer,
-=======
                     tokenizer=self.tokenizer,
->>>>>>> 67bc8bad
                     **metadata,
                 )
                 all_scores = [
@@ -350,11 +339,7 @@
                     for score in all_scores
                 ]
                 # Pad 0 reward on the ends
-<<<<<<< HEAD
-                all_scores = pad_sequence(all_scores, batch_first=True, padding_value=-1)
-=======
                 all_scores = pad_sequence(all_scores, batch_first=True, padding_value=-np.inf)
->>>>>>> 67bc8bad
                 max_len = torch.tensor(all_scores.shape[1], dtype=torch.long, device=device)
 
                 stats["time/rollout_score"] = time() - rollout_score_time
@@ -370,9 +355,8 @@
                 torch.distributed.scatter(scores, all_scores)
             else:
                 scores = all_scores[0].clone().detach()
-<<<<<<< HEAD
             # Best-of-N Sampling.
-            scores_mask = scores != -1
+            scores_mask = scores != -np.inf
             train_indices = self.get_topk_indices(
                 input_tensor=scores_mask * scores,
                 window_size=num_return_sequences,
@@ -383,9 +367,6 @@
             scores_mask = scores_mask[train_indices]
             samples = samples[train_indices]
             prompt_tensors = prompt_tensors[train_indices]
-=======
-            scores_mask = scores != -np.inf
->>>>>>> 67bc8bad
 
             str_samples, str_prompts, str_outputs = self.decode(prompt_tensors, samples, append_eos_token=True)
 
@@ -416,11 +397,7 @@
                 self.ref_mean, self.ref_std = (scores * scores_mask).sum(dim=1).mean(), (scores * scores_mask).sum(
                     dim=1
                 ).std()
-<<<<<<< HEAD
-            all_scores_mean, all_scores_std = self.running_moments.update(scores, scores_mask)
-=======
             all_scores_mean, all_scores_std = self.running_moments.update(torch.sum(scores * scores_mask, dim=1))
->>>>>>> 67bc8bad
             stats["rollout_scores/mean"] = all_scores_mean.item()
             stats["rollout_scores/std"] = all_scores_std.item()
             stats["rollout_scores/running_mean"] = self.running_moments.mean.item()
@@ -509,7 +486,6 @@
                         logprobs = logprobs_of_labels(logits[:, :-1, :], sample_outputs[:, 1:])
                         ref_logprobs = logprobs_of_labels(ref_logits[:, :-1, :], sample_outputs[:, 1:])
                     else:
-<<<<<<< HEAD
                         # NOTE: logprob[i] is (log)prob at which all_token[i+1] was sampled
                         logprobs = logprobs_of_labels(logits[:, :-1, :], all_tokens_chunk[:, 1:])
                         ref_logprobs = logprobs_of_labels(ref_logits[:, :-1, :], all_tokens_chunk[:, 1:])
@@ -525,23 +501,6 @@
             ref_logits = torch.cat(ref_logits_chunks, dim=0)
             logprobs = torch.cat(log_probs_chunks, dim=0)
             ref_logprobs = torch.cat(ref_logprobs_chunks, dim=0)
-=======
-                        ref_logits = self.ref_model(
-                            all_tokens,
-                            attention_mask=attention_mask,
-                            position_ids=position_ids,
-                            return_dict=True,
-                        ).logits
-                        ref_logits = ref_logits.to(device)
-
-            if self.config.model.model_arch_type == "seq2seq":
-                logprobs = logprobs_of_labels(logits[:, :-1, :], sample_outputs[:, 1:])
-                ref_logprobs = logprobs_of_labels(ref_logits[:, :-1, :], sample_outputs[:, 1:])
-            else:
-                # NOTE: logprob[i] is (log)prob at which all_token[i+1] was sampled
-                logprobs = logprobs_of_labels(logits[:, :-1, :], all_tokens[:, 1:])
-                ref_logprobs = logprobs_of_labels(ref_logits[:, :-1, :], all_tokens[:, 1:])
->>>>>>> 67bc8bad
 
             n_samples: int = samples.shape[0]
 
@@ -563,8 +522,6 @@
             ref_logprobs = ref_logprobs.cpu()
             prompt_tensors = prompt_tensors.cpu()
             sample_outputs = sample_outputs.cpu()
-            # TODO(dahoas): Why [:, :-1]? Redudant with clipping via start : ends[ix]?
-            # Actually I think it's just wrong?
             values = values.cpu()[:, :-1]
 
             # Get the logprobs and values, for tokens that are not padding,
@@ -572,7 +529,6 @@
             # (these are taken from the student model and not the reference model)
             ends = start + attention_mask[:, start:].sum(1) + 1
             # NOTE: values[i] is the value of the state after response token i
-            # TODO(dahoas): Does it actually make sense to get the rewards one step early?
             all_values = [values[ix, start : ends[ix]] for ix in range(n_samples)]
             all_logprobs = [logprobs[ix, start : ends[ix]] for ix in range(n_samples)]
 

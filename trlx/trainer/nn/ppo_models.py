import gc
import inspect
from copy import deepcopy
from dataclasses import dataclass
from typing import List, Optional, Tuple, Union

import numpy as np
import torch
import torch.nn as nn
import transformers
from torchtyping import TensorType
from transformers.modeling_outputs import ModelOutput
from transformers.models.bloom import modeling_bloom
from transformers.models.opt import modeling_opt

from trlx.data.method_configs import MethodConfig, register_method
from trlx.utils.modeling import (
    PreTrainedModelWrapper,
    flatten_dict,
    get_tensor_stats,
    hf_get_decoder,
    hf_get_decoder_blocks,
    hf_get_decoder_final_norm,
    hf_get_hidden_size,
    hf_get_lm_head,
    hf_get_num_hidden_layers,
    make_head,
    whiten,
)

# KL Controllers


class AdaptiveKLController:
    """Adaptive KL Controller as described in Ziegler et al. "Fine-Tuning Language Models from Human Preferences"
    Reference: Section 2.2 https://arxiv.org/pdf/1909.08593.pdf#page=2
    Source: https://github.com/openai/lm-human-preferences/blob/master/lm_human_preferences/train_policy.py
    """

    def __init__(self, init_kl_coef: float, target: float, horizon: int):
        self.value = init_kl_coef
        self.target = target
        self.horizon = horizon

    def update(self, current: float, n_steps: int):
        """Returns adaptively updated KL coefficient, βₜ₊₁.
        Arguments:
            current: The current KL value between the newest policy and the initial policy.
        """
        proportional_error = np.clip(current / self.target - 1, -0.2, 0.2)  # ϵₜ
        mult = 1 + proportional_error * n_steps / self.horizon
        self.value *= mult  # βₜ₊₁


class FixedKLController:
    """Fixed KL controller."""

    def __init__(self, kl_coef):
        self.value = kl_coef

    def update(self, current: float, n_steps: int):
        """Returns updated KL coefficient, βₜ₊₁.
        Arguments:
            current: The current KL value between the newest policy and the initial policy.
        """
        pass


# PPO Configs


@dataclass
@register_method
class PPOConfig(MethodConfig):
    """
    Config for PPO method

    :param ppo_epochs: Number of updates per batch
    :type ppo_epochs: int

    :param num_rollouts: Number  of experiences to observe before learning
    :type num_rollouts: int

    :param init_kl_coef: Initial value for KL coefficient
    :type init_kl_coef: float

    :param target: Target value for KL coefficient
    :type target: float

    :param horizon: Number of steps for KL coefficient to reach target
    :type horizon: int

    :param gamma: Discount factor
    :type gamma: float

    :param lam: GAE lambda
    :type lam: float

    :param cliprange: Clipping range for PPO policy loss (1 - cliprange, 1 + cliprange)
    :type cliprange: float

    :param cliprange_value: Clipping range for predicted values
                            (observed values - cliprange_value, observed values + cliprange_value)
    :type cliprange_value: float

    :param vf_coef: Value loss scale w.r.t policy loss
    :type vf_coef: float

    :param gen_kwargs: Additioanl kwargs for the generation
    :type gen_kwargs: Dict[str, Any]

    :param gen_experience_kwargs: if this is not None, then the experience is generated using this
    :type gen_experience_kwargs: Dict[str, Any]
    """

    ppo_epochs: int
    num_rollouts: int
    chunk_size: int
    init_kl_coef: float
    target: float
    horizon: int
    gamma: float
    lam: float
    cliprange: float
    cliprange_value: float
    vf_coef: float
    scale_reward: str
    ref_mean: Optional[float]
    ref_std: Optional[float]
    cliprange_reward: float
    gen_kwargs: dict
    gen_experience_kwargs: Optional[dict] = None

    def get_advantages_and_returns(
        self,
        values: TensorType["batch_size", "response_size"],
        rewards: TensorType["batch_size", "response_size"],
        response_length: int,
        use_whitening: Optional[bool] = True,
    ) -> Tuple[torch.Tensor, torch.Tensor]:
        """Function that computes advantages and returns from rewards and values.
        Calculated as in the original PPO paper: https://arxiv.org/abs/1707.06347
        Note that rewards may include a KL divergence loss term.

        Advantages looks like this:
        Adv1 =  R1 + γ * λ * R2     + γ^2 * λ^2 * R3       + ...
              - V1 + γ * (1 - λ) V2 + γ^2 * λ * (1 - λ) V3 + ...

        Returns looks like this:
        Ret1 =  R1 + γ * λ * R2     + γ^2 * λ^2 * R3       + ...
                   + γ * (1 - λ) V2 + γ^2 * λ * (1 - λ) V3 + ...

        Input:
        - values: Tensor of shape (batch_size, response_size)
        - rewards: Tensor of shape (batch_size, response_size)
        - response_length: Length of the response sequence
        - use_whitening: Whether to use whitening (ie. normalize advantages) or not
        """
        lastgaelam = 0
        advantages_reversed = []
        for t in reversed(range(response_length)):
            nextvalues = values[:, t + 1] if t < response_length - 1 else 0.0
            delta = rewards[:, t] + self.gamma * nextvalues - values[:, t]
            lastgaelam = delta + self.gamma * self.lam * lastgaelam
            advantages_reversed.append(lastgaelam)
        advantages = torch.stack(advantages_reversed[::-1], dim=1)
        returns = advantages + values
        if use_whitening:
            advantages = whiten(advantages)
        return advantages.detach(), returns

    def loss(
        self,
        logprobs: TensorType["batch_size", "response_size"],
        values: TensorType["batch_size", "response_size"],
        old_logprobs: TensorType["batch_size", "response_size"],
        old_values: TensorType["batch_size", "response_size"],
        advantages: TensorType["batch_size", "response_size"],
        returns: TensorType["batch_size", "response_size"],
        mask: TensorType["batch_size", "response_size"],
    ):
        """PPO objective function.
        References:
        - https://stable-baselines.readthedocs.io/en/master/modules/ppo2.html
        """
        values_clipped = torch.clamp(
            values,
            old_values - self.cliprange_value,
            old_values + self.cliprange_value,
        )
        n = mask.sum()

        vf_loss1 = (values - returns) ** 2
        vf_loss2 = (values_clipped - returns) ** 2
        vf_loss = 0.5 * torch.sum(torch.max(vf_loss1, vf_loss2) * mask) / n
        vf_clipfrac = torch.sum((vf_loss2 > vf_loss1).float() * mask) / n

        log_ratio = (logprobs - old_logprobs) * mask
        ratio = torch.exp(log_ratio)
        # Unbiased KL-div estimates (`k3`). Ref: http://joschu.net/blog/kl-approx.html
        with torch.no_grad():
            approx_kl = torch.mean((ratio - 1) - log_ratio)

        pg_loss1 = -advantages * ratio
        pg_loss2 = -advantages * torch.clamp(
            ratio,
            1.0 - self.cliprange,
            1.0 + self.cliprange,
        )
        pg_loss = torch.sum(torch.max(pg_loss1, pg_loss2) * mask) / n
        pg_clipfrac = torch.sum((pg_loss2 > pg_loss1).float() * mask) / n

        loss = pg_loss + self.vf_coef * vf_loss

        stats = dict(
            losses=dict(
                total_loss=loss.item(),
                policy_loss=pg_loss.item(),
                value_loss=vf_loss.item(),
            ),
            values=dict(
                get_tensor_stats(values, mask, n),
                values_error=torch.sum(((values - returns) * mask) ** 2) / n,
                clipfrac=vf_clipfrac,
            ),
            old_values=get_tensor_stats(old_values, mask, n),
            returns=get_tensor_stats(returns, mask, n),
            policy=dict(approx_kl=approx_kl.item(), clipfrac=pg_clipfrac.item()),
            ratio=(ratio * mask).sum() / n,
            padding_percentage=n / mask.numel(),
        )

        return loss, flatten_dict(stats)


# Modeling Outputs


@dataclass
class CausalLMOutputWithValue(ModelOutput):
    loss: Optional[torch.FloatTensor] = None
    logits: Optional[torch.FloatTensor] = None
    past_key_values: Optional[Tuple[Tuple[torch.FloatTensor]]] = None
    hidden_states: Optional[Tuple[torch.FloatTensor]] = None
    attentions: Optional[Tuple[torch.FloatTensor]] = None
    cross_attentions: Optional[Tuple[torch.FloatTensor]] = None
    value: Optional[torch.FloatTensor] = None


@dataclass
class Seq2SeqLMOutputWithValue(ModelOutput):
    loss: Optional[torch.FloatTensor] = None
    logits: Optional[torch.FloatTensor] = None
    past_key_values: Optional[Tuple[Tuple[torch.FloatTensor]]] = None
    decoder_hidden_states: Optional[Tuple[torch.FloatTensor]] = None
    decoder_attentions: Optional[Tuple[torch.FloatTensor]] = None
    cross_attentions: Optional[Tuple[torch.FloatTensor]] = None
    encoder_last_hidden_state: Optional[torch.FloatTensor] = None
    encoder_hidden_states: Optional[Tuple[torch.FloatTensor]] = None
    encoder_attentions: Optional[Tuple[torch.FloatTensor]] = None
    value: Optional[torch.FloatTensor] = None


# Value Head Architectures

<<<<<<< HEAD

class AutoModelForCausalLMWithValueHead(PreTrainedModelWrapper):
    """An `AutoModel` class wrapper for `transformers` causal models that have a
    language modeling head and a value head.
    """
=======
        # Cache `transformer.forward` args for general use (avoids incompatible args across architectures)
        self.base_model_transformer_args = inspect.getfullargspec(self.base_model.transformer.forward).args

    def _get_compatible_forward_kwargs(self, **kwargs) -> Dict[str, Any]:
        """Filter out arguments not supported by the specific instance of `base_model.transformer.forward`"""
        return {k: v for k, v in kwargs.items() if k in self.base_model_transformer_args}
>>>>>>> 81e935a1

    _auto_model_parent_class = transformers.AutoModelForCausalLM
    _supported_modules = ["v_head"]
    _supported_args = []

    def __init__(
        self,
        pretrained_model: transformers.PreTrainedModel,
    ):
        super().__init__(pretrained_model)
        self.v_head = make_head(hf_get_hidden_size(self.pretrained_model.config), 1)

    def forward(
        self,
        input_ids: torch.LongTensor = None,
        attention_mask: Optional[torch.Tensor] = None,
        past_key_values: Optional[List[torch.FloatTensor]] = None,
        position_ids: Optional[List[torch.FloatTensor]] = None,
        head_mask: Optional[torch.Tensor] = None,
        inputs_embeds: Optional[torch.FloatTensor] = None,
        output_hidden_states: Optional[bool] = None,
        return_dict: Optional[bool] = None,
    ) -> Union[Tuple, CausalLMOutputWithValue]:
        forward_kwargs = self.get_compatible_forward_kwargs(
            input_ids=input_ids,
            attention_mask=attention_mask,
            position_ids=position_ids,
            past_key_values=past_key_values,
            head_mask=head_mask,
            inputs_embeds=inputs_embeds,
            return_dict=return_dict,
        )
        forward_kwargs["output_hidden_states"] = True
        forward_kwargs["return_dict"] = True

        outputs = self.pretrained_model(**forward_kwargs)
        value = self.v_head(outputs.hidden_states[-1]).squeeze(-1)

        if not return_dict:
            outputs = (outputs.logits,) + outputs[1:] + (value,)
            return outputs

        return CausalLMOutputWithValue(**outputs, value=value)

    def generate(self, *args, **kwargs) -> Union[ModelOutput, torch.LongTensor]:
        return self.pretrained_model.generate(*args, **kwargs)

    def state_dict(self, *args, **kwargs):
        """
        Returns the state dictionary of the model. We add the state dictionary of the value head
        to the state dictionary of the wrapped model by prepending the key with `v_head.`.
        """
        pretrained_model_state_dict = self.pretrained_model.state_dict(*args, **kwargs)
        v_head_state_dict = self.v_head.state_dict(*args, **kwargs)
        for k, v in v_head_state_dict.items():
            pretrained_model_state_dict[f"v_head.{k}"] = v
        return pretrained_model_state_dict

    def post_init(self, state_dict):
        """
        We add the state dictionary of the value head to the state dictionary of the wrapped model
        by preprending the key with `v_head.`. This function removes the `v_head.` prefix from the
        keys of the value head state dictionary.
        """
        for k in list(state_dict.keys()):
            if "v_head." in k:
                state_dict[k.replace("v_head.", "")] = state_dict.pop(k)
        self.v_head.load_state_dict(state_dict, strict=False)
        del state_dict
        gc.collect()  # noqa: E702


class AutoModelForSeq2SeqLMWithValueHead(PreTrainedModelWrapper):
    """An `AutoModel` class wrapper for `transformers` sequence-to-sequence
    models that have a language modeling head and a value head.
    """

    _auto_model_parent_class = transformers.AutoModelForSeq2SeqLM
    _supported_modules = ["v_head"]
    _supported_args = []

    def __init__(
        self,
        pretrained_model: transformers.PreTrainedModel,
    ):
<<<<<<< HEAD
        super().__init__(pretrained_model)
        self.v_head = make_head(hf_get_hidden_size(self.pretrained_model.config), 1)
=======
        super().__init__()

        if isinstance(config, str):
            self.config = transformers.AutoConfig.from_pretrained(config)
            self.base_model = transformers.AutoModelForCausalLM.from_pretrained(config)
        else:
            self.config = config
            self.base_model = transformers.AutoModelForCausalLM.from_config(config)

        self.base_model.transformer = hf_get_causal_base_model(self.base_model)
        self.base_model.lm_head = hf_get_lm_head(self.base_model)
        dtype = next(self.base_model.lm_head.parameters()).dtype
        self.v_head = make_head(hf_get_hidden_size(self.config), 1, dtype)

        self.num_layers_unfrozen = num_layers_unfrozen
        if self.num_layers_unfrozen > 0:
            transformer_blocks = list(hf_get_causal_hidden_layers(self.base_model))
            branch_class = hf_get_causal_lm_branch_class(self.config)
            self.frozen_head = branch_class(
                self.config,
                transformer_blocks[-self.num_layers_unfrozen :],
                final_norm=hf_get_causal_final_norm(self.base_model),
                lm_head=self.base_model.lm_head,
            )
        # Cache `transformer.forward` args for general use (avoids incompatible args across architectures)
        self.base_model_transformer_args = inspect.getfullargspec(self.base_model.transformer.forward).args

    def _get_compatible_forward_kwargs(self, **kwargs) -> Dict[str, Any]:
        """Filter out arguments not supported by the specific instance of `base_model.transformer.forward`"""
        return {k: v for k, v in kwargs.items() if k in self.base_model_transformer_args}

    def generate(self, input_ids, **x):
        return self.base_model.generate(input_ids, **x)

    def forward_hydra(self, input_ids, **forward_kwargs):
        forward_kwargs = self._get_compatible_forward_kwargs(**forward_kwargs)
        if forward_kwargs.get("return_dict") is not None:
            return_dict = forward_kwargs["return_dict"]
        else:
            return_dict = True
        forward_kwargs["return_dict"] = True
        forward_kwargs["output_hidden_states"] = True
        output = self.forward(input_ids, **forward_kwargs)
        all_hidden_states = output.hidden_states
        # Get output of last frozen hidden layer
        # Select hidden state before first layer of branch.
        input_hidden_state = all_hidden_states[-(self.num_layers_unfrozen + 1)]
        # Get size of last hidden state
        output_shape = all_hidden_states[-1].size()
        outputs = self.frozen_head(input_hidden_state, output_shape, **forward_kwargs)
        if not return_dict:
            return outputs.logits
        return outputs
>>>>>>> 81e935a1

    def forward(
        self,
        input_ids: Optional[torch.LongTensor] = None,
        attention_mask: Optional[torch.FloatTensor] = None,
        decoder_input_ids: Optional[torch.LongTensor] = None,
        decoder_attention_mask: Optional[torch.FloatTensor] = None,
        encoder_outputs: Optional[Tuple[torch.FloatTensor]] = None,
        past_key_values: Optional[Tuple[torch.FloatTensor]] = None,
        inputs_embeds: Optional[torch.FloatTensor] = None,
        decoder_inputs_embeds: Optional[torch.FloatTensor] = None,
        head_mask: Optional[torch.FloatTensor] = None,
        decoder_head_mask: Optional[torch.FloatTensor] = None,
        cross_attn_head_mask: Optional[torch.FloatTensor] = None,
        use_cache: Optional[bool] = None,
        output_attentions: Optional[bool] = True,
        output_hidden_states: Optional[bool] = True,
        return_dict: Optional[bool] = None,
    ) -> Seq2SeqLMOutputWithValue:
        forward_kwargs = self.get_compatible_forward_kwargs(
            input_ids=input_ids,
            attention_mask=attention_mask,
            decoder_input_ids=decoder_input_ids,
            decoder_attention_mask=decoder_attention_mask,
            encoder_outputs=encoder_outputs,
            past_key_values=past_key_values,
            inputs_embeds=inputs_embeds,
            decoder_inputs_embeds=decoder_inputs_embeds,
            head_mask=head_mask,
            decoder_head_mask=decoder_head_mask,
            cross_attn_head_mask=cross_attn_head_mask,
            use_cache=use_cache,
            output_attentions=output_attentions,
            output_hidden_states=output_hidden_states,
            return_dict=return_dict,
        )
        forward_kwargs["output_hidden_states"] = True
        forward_kwargs["return_dict"] = True

        outputs = self.pretrained_model(**forward_kwargs)
        last_hidden_state = outputs.decoder_hidden_states[-1]
        value = self.v_head(last_hidden_state).squeeze(-1)

        return Seq2SeqLMOutputWithValue(**outputs, value=value)

    def generate(self, *args, **kwargs) -> Union[ModelOutput, torch.LongTensor]:
        return self.pretrained_model.generate(*args, **kwargs)

    def state_dict(self, *args, **kwargs):
        """
        Returns the state dictionary of the model. We add the state dictionary of the value head
        to the state dictionary of the wrapped model by prepending the key with `v_head.`.
        """
        pretrained_model_state_dict = self.pretrained_model.state_dict(*args, **kwargs)
        v_head_state_dict = self.v_head.state_dict(*args, **kwargs)
        for k, v in v_head_state_dict.items():
            pretrained_model_state_dict[f"v_head.{k}"] = v
        return pretrained_model_state_dict

    def post_init(self, state_dict):
        """
        We add the state dictionary of the value head to the state dictionary of the wrapped model
        by preprending the key with `v_head.`. This function removes the `v_head.` prefix from the
        keys of the value head state dictionary.
        """
        for k in list(state_dict.keys()):
            if "v_head." in k:
                state_dict[k.replace("v_head.", "")] = state_dict.pop(k)
        self.v_head.load_state_dict(state_dict, strict=False)
        del state_dict
        gc.collect()  # noqa: E702


# Hydra Architectures


class AutoModelForCausalLMHydraWithValueHead(AutoModelForCausalLMWithValueHead):

    _supported_modules = ["v_head", "frozen_head"]
    _supported_args = ["num_layers_unfrozen"]

    def __init__(
        self,
        pretrained_model: transformers.PreTrainedModel,
        *,
        num_layers_unfrozen: int = -1,
    ):
<<<<<<< HEAD
        super().__init__(pretrained_model)
        self.num_layers_unfrozen = num_layers_unfrozen
        if self.num_layers_unfrozen > 0:
            config = self.pretrained_model.config
            branch_class = hf_get_decoder_branch_class(config)
            self.frozen_head = branch_class(
                self.pretrained_model,
                num_layers_unfrozen=self.num_layers_unfrozen,
            ).eval()

    def forward_hydra(
        self, *args, **kwargs
    ) -> Union[torch.FloatTensor, CausalLMOutputWithValue]:
        forward_kwargs = self.get_compatible_forward_kwargs(**kwargs)
        return_dict = forward_kwargs.get("return_dict", True)
        forward_kwargs["return_dict"] = True
        forward_kwargs["output_hidden_states"] = True

        outputs = self.forward(*args, **forward_kwargs)
        # Select the hidden state immediately before the first branching layer
        input_hidden_state = outputs.hidden_states[-(self.num_layers_unfrozen + 1)]

=======
        super().__init__()
        if isinstance(config, str):
            self.config = transformers.AutoConfig.from_pretrained(config)
        else:
            self.config = config
        self.base_model = transformers.AutoModelForSeq2SeqLM.from_pretrained(self.config.name_or_path)
        self.v_head = make_head(hf_get_hidden_size(self.config), 1)

        self.num_layers_unfrozen = num_layers_unfrozen
        if self.num_layers_unfrozen > 0:
            self.frozen_head = T5Branch(self.config, self.base_model, self.num_layers_unfrozen)
        # Cache `transformer.forward` args for general use (avoids incompatible args across architectures)
        self.base_model_args = inspect.getfullargspec(self.base_model.forward).args

    def _get_compatible_forward_kwargs(self, **kwargs) -> Dict[str, Any]:
        """Filter out arguments not supported by the specific instance of `base_model.transformer.forward`"""
        return {k: v for k, v in kwargs.items() if k in self.base_model_args}

    def generate(self, input_ids, **x):
        return self.base_model.generate(input_ids, **x)

    def forward_hydra(self, input_ids, attention_mask, decoder_input_ids, **forward_kwargs):
        forward_kwargs = self._get_compatible_forward_kwargs(**forward_kwargs)
        forward_kwargs["return_dict"] = True
        output = self.forward(input_ids, attention_mask, decoder_input_ids, **forward_kwargs)
        all_hidden_states = output.decoder_hidden_states
        # Get output of last frozen hidden layer
        # Select hidden state before first layer of branch.
        input_hidden_state = all_hidden_states[-(self.num_layers_unfrozen + 1)]
        encoder_hidden_states = output.encoder_last_hidden_state
>>>>>>> 81e935a1
        # Get size of last hidden state
        output_shape = outputs.hidden_states[-1].size()
        forward_kwargs.pop("input_ids", None)  # Ignore `input_ids` for branch head
        hydra_outputs = self.frozen_head(
            input_hidden_state, output_shape, **forward_kwargs
        )

        if not return_dict:
            return hydra_outputs.logits
        return hydra_outputs


class AutoModelForSeq2SeqLMHydraWithValueHead(AutoModelForSeq2SeqLMWithValueHead):

    _supported_modules = ["v_head", "frozen_head"]
    _supported_args = ["num_layers_unfrozen"]

    def __init__(
        self,
        pretrained_model: transformers.PreTrainedModel,
        *,
        num_layers_unfrozen: int = -1,
    ):
        super().__init__(pretrained_model)
        self.num_layers_unfrozen = num_layers_unfrozen
        if self.num_layers_unfrozen > 0:
            branch_class = T5Branch  # TODO: Add support for other model branches
            self.frozen_head = branch_class(
                self.pretrained_model,
                num_layers_unfrozen=self.num_layers_unfrozen,
            ).eval()

    def forward_hydra(
        self,
        input_ids: Optional[torch.LongTensor] = None,
        attention_mask: Optional[torch.FloatTensor] = None,
        decoder_input_ids: Optional[torch.LongTensor] = None,
        decoder_attention_mask: Optional[torch.FloatTensor] = None,
        encoder_outputs: Optional[Tuple[torch.FloatTensor]] = None,
        past_key_values: Optional[Tuple[torch.FloatTensor]] = None,
        inputs_embeds: Optional[torch.FloatTensor] = None,
        decoder_inputs_embeds: Optional[torch.FloatTensor] = None,
        head_mask: Optional[torch.FloatTensor] = None,
        decoder_head_mask: Optional[torch.FloatTensor] = None,
        cross_attn_head_mask: Optional[torch.FloatTensor] = None,
        use_cache: Optional[bool] = None,
        output_attentions: Optional[bool] = True,
        output_hidden_states: Optional[bool] = True,
        return_dict: Optional[bool] = None,
    ) -> Seq2SeqLMOutputWithValue:
        forward_kwargs = self.get_compatible_forward_kwargs(
            input_ids=input_ids,
            attention_mask=attention_mask,
            decoder_input_ids=decoder_input_ids,
            decoder_attention_mask=decoder_attention_mask,
            encoder_outputs=encoder_outputs,
            past_key_values=past_key_values,
            inputs_embeds=inputs_embeds,
            decoder_inputs_embeds=decoder_inputs_embeds,
            head_mask=head_mask,
            decoder_head_mask=decoder_head_mask,
            cross_attn_head_mask=cross_attn_head_mask,
            use_cache=use_cache,
            output_attentions=output_attentions,
            return_dict=return_dict,
        )
<<<<<<< HEAD
        forward_kwargs = self.get_compatible_forward_kwargs(**forward_kwargs)
        return_dict = forward_kwargs.get("return_dict", True)
        forward_kwargs["output_hidden_states"] = True
        forward_kwargs["return_dict"] = True

        outputs = self.forward(**forward_kwargs)
        # Select the hidden state right before the first branching layer
        input_hidden_state = outputs.decoder_hidden_states[-(self.num_layers_unfrozen + 1)]
        hydra_outputs = self.frozen_head(
            hidden_states=input_hidden_state,
            attention_mask=decoder_attention_mask,
            past_key_values=past_key_values,
            encoder_hidden_states=outputs.encoder_last_hidden_state,
            encoder_attention_mask=attention_mask,
            head_mask=decoder_head_mask,
            cross_attn_head_mask=cross_attn_head_mask,
            use_cache=use_cache,
            output_attentions=output_attentions,
            output_hidden_states=output_hidden_states,
            return_dict=return_dict,
        )
=======
        t5_outputs = self.base_model(**forward_kwargs)
        lm_logits = t5_outputs.logits
        last_hidden_state = t5_outputs.decoder_hidden_states[-1]
        value = self.v_head(last_hidden_state).squeeze(-1)

        return Seq2SeqLMOutput(
            loss=None,
            logits=lm_logits,
            decoder_hidden_states=t5_outputs.decoder_hidden_states,
            decoder_attentions=t5_outputs.decoder_attentions,
            cross_attentions=t5_outputs.cross_attentions,
            encoder_last_hidden_state=t5_outputs.encoder_last_hidden_state,
            encoder_hidden_states=t5_outputs.encoder_hidden_states,
            encoder_attentions=t5_outputs.encoder_attentions,
            past_key_values=t5_outputs.past_key_values,
            value=value,
        )


class T5Branch(transformers.PreTrainedModel):
    # Decoder branch only
    def __init__(
        self,
        config: transformers.PretrainedConfig,
        base_model: transformers.PreTrainedModel,
        num_layers_unfrozen: int,
    ):
        super().__init__(config)

        # Defined by the main trunk
        self.hidden_size = hf_get_hidden_size(config)
        self.decoder = deepcopy(base_model.decoder)
        self.decoder.block = nn.ModuleList(self.decoder.block[-num_layers_unfrozen:])
        self.lm_head = deepcopy(base_model.lm_head)
        # Model parallel
        self.model_parallel = False
        self.device_map = None
        self.last_device = None
        self.gradient_checkpointing = False

        for parameter in self.parameters():
            parameter.requires_grad = False

    def forward(
        self,
        input_ids,
        hidden_states,
        encoder_hidden_states,
        encoder_attention_mask,
        use_cache: bool = False,
        output_attentions: bool = False,
    ):
        input_shape = input_ids.size()
        batch_size, seq_length = input_shape

        attention_mask = torch.ones(batch_size, seq_length, device=hidden_states.device)

        extended_attention_mask = self.get_extended_attention_mask(attention_mask, input_shape)
        encoder_batch_size, encoder_sequence_length, _ = encoder_hidden_states.size()

        encoder_extended_attention_mask = self.invert_attention_mask(encoder_attention_mask)
        position_bias = None
        encoder_decoder_position_bias = None

        for i, layer_module in enumerate(self.decoder.block):
            layer_outputs = layer_module(
                hidden_states,  # size: (batch_size, seq_length, hidden_size)
                attention_mask=extended_attention_mask,  # size: (batch_size, 1, seq_length, seq_length)
                position_bias=position_bias,
                encoder_hidden_states=encoder_hidden_states,
                encoder_attention_mask=encoder_extended_attention_mask,
                encoder_decoder_position_bias=encoder_decoder_position_bias,
                use_cache=use_cache,
                output_attentions=output_attentions,
            )

            # layer_outputs is a tuple with:
            # hidden-states, key-value-states, (self-attention position bias), (self-attention weights),
            # (cross-attention position bias), (cross-attention weights)
            if use_cache is False:
                layer_outputs = layer_outputs[:1] + (None,) + layer_outputs[1:]

            hidden_states, present_key_value_state = layer_outputs[:2]
>>>>>>> 81e935a1

        if not return_dict:
            return hydra_outputs.logits
        return hydra_outputs


# Hydra Branches


class ModelBranch(transformers.PreTrainedModel):
    """Implements the frozen upper trunk of the pretrained reference model used
    when computing the PPO KL-divergence penalty.
    """

    def __init__(
        self,
        pretrained_model: transformers.PreTrainedModel,
        *,
        num_layers_unfrozen: int,
    ):
        """
        Args:
            pretrained_model (transformers.PreTrainedModel): The pretrained model
                to extract upper trunk from.
            num_layers_unfrozen (int): The number of trainable layers.
        """
        super().__init__(pretrained_model.config)

        # The branch is defined by the last `num_layers_unfrozen` layers of the pretrained model
        decoder_blocks = deepcopy(hf_get_decoder_blocks(pretrained_model))
        self.decoder_blocks = nn.ModuleList(list(decoder_blocks)[-num_layers_unfrozen:])
        self.final_norm = deepcopy(hf_get_decoder_final_norm(pretrained_model))
        self.lm_head = deepcopy(hf_get_lm_head(pretrained_model))

        self.hidden_size = hf_get_hidden_size(self.config)
        self.model_parallel = False
        self.device_map = None
        self.last_device = None
        self.gradient_checkpointing = False

        # Freeze the entire branch
        for parameter in self.parameters():
            parameter.requires_grad_(False)


class GPTModelBranch(ModelBranch):
    def forward(  # noqa: max-complexity
        self,
        hidden_states: torch.Tensor,  # Takes as input hidden_states instead of input_ids
        output_shape: torch.Tensor,  # output_size given by main trunk
        past_key_values: Optional[Tuple[Tuple[torch.Tensor]]] = None,
        attention_mask: Optional[torch.FloatTensor] = None,
        head_mask: Optional[torch.FloatTensor] = None,
        encoder_hidden_states: Optional[torch.Tensor] = None,
        encoder_attention_mask: Optional[torch.FloatTensor] = None,
        use_cache: Optional[bool] = None,
        output_attentions: Optional[bool] = None,
        output_hidden_states: Optional[bool] = None,
        return_dict: Optional[bool] = False,
        position_ids: Optional[torch.LongTensor] = None,
<<<<<<< HEAD
    ) -> Union[Tuple, CausalLMOutputWithValue]:
        """Reference:
        https://github.com/huggingface/transformers/blob/2411f0e465e761790879e605a4256f3d4afb7f82/src/transformers/models/gpt2/modeling_gpt2.py#L743  # noqa: E501
        """

=======
    ) -> Union[Tuple, CausalLMOutputWithCrossAttentions]:
>>>>>>> 81e935a1
        batch_size = hidden_states.size()[0]

        output_attentions = output_attentions if output_attentions is not None else self.config.output_attentions
        output_hidden_states = (
            output_hidden_states if output_hidden_states is not None else self.config.output_hidden_states
        )
        use_cache = use_cache if use_cache is not None else self.config.use_cache
        return_dict = return_dict if return_dict is not None else self.config.use_return_dict

        device = hidden_states.device

        if past_key_values is None:
            past_key_values = tuple([None] * len(self.decoder_blocks))

        if attention_mask is not None:
            if batch_size <= 0:
                raise ValueError("batch_size has to be defined and > 0")
            attention_mask = attention_mask.view(batch_size, -1)
            attention_mask = attention_mask[:, None, None, :]
            attention_mask = attention_mask.to(dtype=self.dtype)  # fp16 compatibility
            attention_mask = (1.0 - attention_mask) * torch.finfo(self.dtype).min

        if self.config.add_cross_attention and encoder_hidden_states is not None:
            (
                encoder_batch_size,
                encoder_sequence_length,
                _,
            ) = encoder_hidden_states.size()
            encoder_hidden_shape = (encoder_batch_size, encoder_sequence_length)
            if encoder_attention_mask is None:
                encoder_attention_mask = torch.ones(encoder_hidden_shape, device=device)
            encoder_attention_mask = self.invert_attention_mask(encoder_attention_mask)
        else:
            encoder_attention_mask = None

        head_mask = self.get_head_mask(head_mask, hf_get_num_hidden_layers(self.config))

        presents = () if use_cache else None
        all_self_attentions = () if output_attentions else None
        all_cross_attentions = () if output_attentions and self.config.add_cross_attention else None
        all_hidden_states = () if output_hidden_states else None
<<<<<<< HEAD
        for i, (block, layer_past) in enumerate(
            zip(self.decoder_blocks, past_key_values)
        ):

=======
        for i, (block, layer_past) in enumerate(zip(self.transformer_blocks, past_key_values)):
            # Model parallel
>>>>>>> 81e935a1
            if self.model_parallel:
                torch.cuda.set_device(hidden_states.device)
                if layer_past is not None:
<<<<<<< HEAD
                    layer_past = tuple(
                        past_state.to(hidden_states.device) for past_state in layer_past
                    )
=======
                    layer_past = tuple(past_state.to(hidden_states.device) for past_state in layer_past)
                # Ensure that attention_mask is always on the same device as hidden_states
>>>>>>> 81e935a1
                if attention_mask is not None:
                    attention_mask = attention_mask.to(hidden_states.device)
                if isinstance(head_mask, torch.Tensor):
                    head_mask = head_mask.to(hidden_states.device)
            if output_hidden_states:
                all_hidden_states = all_hidden_states + (hidden_states,)

            # Assumes we are never training the branch
            block_params = inspect.getfullargspec(block.forward).args
            if "encoder_hidden_states" in block_params:
                outputs = block(
                    hidden_states,
                    layer_past=layer_past,
                    attention_mask=attention_mask,
                    head_mask=head_mask[i],
                    encoder_hidden_states=encoder_hidden_states,
                    encoder_attention_mask=encoder_attention_mask,
                    use_cache=use_cache,
                    output_attentions=output_attentions,
                )
            else:
                outputs = block(
                    hidden_states,
                    layer_past=layer_past,
                    attention_mask=attention_mask,
                    head_mask=head_mask[i],
                    use_cache=use_cache,
                    output_attentions=output_attentions,
                )

            hidden_states = outputs[0]
            if use_cache is True:
                presents = presents + (outputs[1],)

            if output_attentions:
                all_self_attentions = all_self_attentions + (outputs[2 if use_cache else 1],)
                if self.config.add_cross_attention:
                    all_cross_attentions = all_cross_attentions + (outputs[3 if use_cache else 2],)

            if self.model_parallel:
                for k, v in self.device_map.items():
                    if i == v[-1] and "cuda:" + str(k) != self.last_device:
                        hidden_states = hidden_states.to("cuda:" + str(k + 1))

        hidden_states = self.final_norm(hidden_states)

        hidden_states = hidden_states.view(output_shape)
        if output_hidden_states:
            all_hidden_states = all_hidden_states + (hidden_states,)

        if self.model_parallel:
            torch.cuda.set_device(self.transformer.first_device)
            hidden_states = hidden_states.to(self.lm_head.weight.device)

        lm_logits = self.lm_head(hidden_states)

        if not return_dict:
            outputs = (lm_logits,) + (None,) + (None,)
            return outputs

        return CausalLMOutputWithValue(
            logits=lm_logits,
            past_key_values=presents,
            hidden_states=all_hidden_states,
            attentions=all_self_attentions,
            cross_attentions=all_cross_attentions,
        )


class OPTModelBranch(ModelBranch):
    def forward(  # noqa: max-complexity
        self,
        hidden_states: torch.Tensor,  # Takes as input hidden_states instead of input_ids
        output_shape: torch.Tensor,  # output_size given by main trunk
        past_key_values: Optional[Tuple[Tuple[torch.Tensor]]] = None,
        attention_mask: Optional[torch.FloatTensor] = None,
        head_mask: Optional[torch.FloatTensor] = None,
        encoder_hidden_states: Optional[torch.Tensor] = None,
        encoder_attention_mask: Optional[torch.FloatTensor] = None,
        use_cache: Optional[bool] = None,
        output_attentions: Optional[bool] = None,
        output_hidden_states: Optional[bool] = None,
        return_dict: Optional[bool] = False,
        position_ids: Optional[torch.LongTensor] = None,
<<<<<<< HEAD
    ) -> Union[Tuple, CausalLMOutputWithValue]:
        """Reference:
        https://github.com/huggingface/transformers/blob/bdb84e2bada3658f99c6a81c963ec562f8485151/src/transformers/models/opt/modeling_opt.py#L840  # noqa: E501
        """
        output_attentions = (
            output_attentions
            if output_attentions is not None
            else self.config.output_attentions
        )
=======
    ) -> Union[Tuple, CausalLMOutputWithCrossAttentions]:
        """Override OPTForCausalLM"""
        output_attentions = output_attentions if output_attentions is not None else self.config.output_attentions
>>>>>>> 81e935a1
        output_hidden_states = (
            output_hidden_states if output_hidden_states is not None else self.config.output_hidden_states
        )
        use_cache = use_cache if use_cache is not None else self.config.use_cache
        return_dict = return_dict if return_dict is not None else self.config.use_return_dict

<<<<<<< HEAD
        past_key_values_length = (
            past_key_values[0][0].shape[2] if past_key_values is not None else 0
        )
=======
        #######################################################################
        # Modififed OPTDecoder.forward
        #######################################################################

        past_key_values_length = past_key_values[0][0].shape[2] if past_key_values is not None else 0
>>>>>>> 81e935a1

        if attention_mask is None:
            attention_mask = torch.ones(hidden_states.shape[:2], dtype=torch.bool, device=hidden_states.device)

        input_shape = hidden_states.size()[:-1]
        combined_attention_mask = None
        if input_shape[-1] > 1:
            combined_attention_mask = modeling_opt._make_causal_mask(
                input_shape,
                hidden_states.dtype,
                past_key_values_length=past_key_values_length,
            ).to(hidden_states.device)

        if attention_mask is not None:
            expanded_attn_mask = modeling_opt._expand_mask(
                attention_mask, hidden_states.dtype, tgt_len=input_shape[-1]
            ).to(hidden_states.device)
            combined_attention_mask = (
                expanded_attn_mask if combined_attention_mask is None else expanded_attn_mask + combined_attention_mask
            )
        attention_mask = combined_attention_mask

        all_hidden_states = () if output_hidden_states else None
        all_self_attns = () if output_attentions else None
        next_decoder_cache = () if use_cache else None

        for attn_mask, mask_name in zip([head_mask], ["head_mask"]):
            if attn_mask is not None:
                if attn_mask.size()[0] != (len(self.decoder_blocks)):
                    raise ValueError(
                        f"The `{mask_name}` should be specified for {len(self.decoder_blocks)} layers, but it is for"
                        f" {head_mask.size()[0]}."
                    )

        for idx, decoder_layer in enumerate(self.decoder_blocks):
            if output_hidden_states:
                all_hidden_states += (hidden_states,)

            past_key_value = past_key_values[idx] if past_key_values is not None else None

            layer_outputs = decoder_layer(
                hidden_states,
                past_key_value=past_key_value,
                attention_mask=attention_mask,
                layer_head_mask=(head_mask[idx] if head_mask is not None else None),
                use_cache=use_cache,
                output_attentions=output_attentions,
            )

            hidden_states = layer_outputs[0]

            if use_cache:
                next_decoder_cache += (layer_outputs[2 if output_attentions else 1],)

            if output_attentions:
                all_self_attns += (layer_outputs[1],)

        if self.final_norm is not None:
            hidden_states = self.final_norm(hidden_states)

        # TODO: Add output projection support
        # https://github.com/huggingface/transformers/blob/699e90437f984d69ad3c9b891dd2e9d0fc2cffe4/src/transformers/models/opt/modeling_opt.py#L499  # noqa: E501
        # if self.project_out is not None:
        #     hidden_states = self.project_out(hidden_states)

        if output_hidden_states:
            all_hidden_states += (hidden_states,)

        next_cache = next_decoder_cache if use_cache else None

        lm_logits = self.lm_head(hidden_states).contiguous()

        if not return_dict:
            return tuple(
                v
                for v in [
                    lm_logits,
                    hidden_states,
                    next_cache,
                    all_hidden_states,
                    all_self_attns,
                ]
                if v is not None
            )

        return CausalLMOutputWithValue(
            logits=lm_logits,
            past_key_values=next_cache,
            hidden_states=all_hidden_states,
            attentions=all_self_attns,
        )


class BloomModelBranch(ModelBranch):
    def forward(  # noqa: max-complexity
        self,
        hidden_states: torch.Tensor,  # Takes as input hidden_states instead of input_ids
        output_shape: torch.Tensor,  # output_size given by main trunk
        past_key_values: Optional[Tuple[Tuple[torch.Tensor]]] = None,
        attention_mask: Optional[torch.FloatTensor] = None,
        head_mask: Optional[torch.FloatTensor] = None,
        encoder_hidden_states: Optional[torch.Tensor] = None,
        encoder_attention_mask: Optional[torch.FloatTensor] = None,
        use_cache: Optional[bool] = None,
        output_attentions: Optional[bool] = None,
        output_hidden_states: Optional[bool] = None,
        return_dict: Optional[bool] = False,
        position_ids: Optional[torch.LongTensor] = None,
<<<<<<< HEAD
    ) -> Union[Tuple, CausalLMOutputWithValue]:
        """Reference:
        https://github.com/huggingface/transformers/blob/2411f0e465e761790879e605a4256f3d4afb7f82/src/transformers/models/bloom/modeling_bloom.py#L623  # noqa: E501
        """
        output_attentions = (
            output_attentions
            if output_attentions is not None
            else self.config.output_attentions
        )
=======
    ) -> Union[Tuple, CausalLMOutputWithCrossAttentions]:
        output_attentions = output_attentions if output_attentions is not None else self.config.output_attentions
>>>>>>> 81e935a1
        output_hidden_states = (
            output_hidden_states if output_hidden_states is not None else self.config.output_hidden_states
        )
        use_cache = use_cache if use_cache is not None else self.config.use_cache
        return_dict = return_dict if return_dict is not None else self.config.use_return_dict

        batch_size, seq_length = hidden_states.shape[:2]

        if past_key_values is None:
            past_key_values = tuple([None] * len(self.decoder_blocks))

        head_mask = self.get_head_mask(head_mask, hf_get_num_hidden_layers(self.config))

        presents = () if use_cache else None
        all_self_attentions = () if output_attentions else None
        all_hidden_states = () if output_hidden_states else None

        seq_length_with_past = seq_length
        past_key_values_length = 0
        if past_key_values[0] is not None:
            past_key_values_length = past_key_values[0][0].shape[2]
            seq_length_with_past = seq_length_with_past + past_key_values_length
        if attention_mask is None:
            attention_mask = torch.ones((batch_size, seq_length_with_past), device=hidden_states.device)
        else:
            attention_mask = attention_mask.to(hidden_states.device)

        alibi = modeling_bloom.build_alibi_tensor(attention_mask, self.config.n_head, dtype=hidden_states.dtype)

        combined_attention_mask = None
        device = attention_mask.device
        input_shape = (batch_size, seq_length)
        _, src_length = input_shape

        if src_length > 1:
            combined_attention_mask = modeling_bloom._make_causal_mask(
                input_shape,
                device=device,
                past_key_values_length=past_key_values_length,
            )

<<<<<<< HEAD
        expanded_attn_mask = modeling_bloom._expand_mask(
            attention_mask, tgt_length=src_length
        )
=======
        # [batch_size, seq_length] -> [batch_size, 1, tgt_length, src_length]
        expanded_attn_mask = modeling_bloom._expand_mask(attention_mask, tgt_length=src_length)
>>>>>>> 81e935a1
        combined_attention_mask = (
            expanded_attn_mask if combined_attention_mask is None else expanded_attn_mask | combined_attention_mask
        )
        causal_mask = combined_attention_mask

<<<<<<< HEAD
        for i, (block, layer_past) in enumerate(
            zip(self.decoder_blocks, past_key_values)
        ):

=======
        for i, (block, layer_past) in enumerate(zip(self.transformer_blocks, past_key_values)):
>>>>>>> 81e935a1
            if output_hidden_states:
                all_hidden_states = all_hidden_states + (hidden_states,)

            outputs = block(
                hidden_states,
                layer_past=layer_past,
                attention_mask=causal_mask,
                head_mask=head_mask[i],
                use_cache=use_cache,
                output_attentions=output_attentions,
                alibi=alibi,
            )

            hidden_states = outputs[0]
            if use_cache is True:
                presents = presents + (outputs[1],)

            if output_attentions:
                all_self_attentions = all_self_attentions + (outputs[2 if use_cache else 1],)

        hidden_states = self.final_norm(hidden_states)

        if output_hidden_states:
            all_hidden_states = all_hidden_states + (hidden_states,)

        lm_logits = self.lm_head(hidden_states)

        if not return_dict:
            return tuple(
                v
                for v in [
                    lm_logits,
                    hidden_states,
                    presents,
                    all_hidden_states,
                    all_self_attentions,
                ]
                if v is not None
            )

        return CausalLMOutputWithValue(
            logits=lm_logits,
            past_key_values=presents,
            hidden_states=all_hidden_states,
            attentions=all_self_attentions,
        )


class T5Branch(ModelBranch):
    """Decoder only T5 branch."""

    def __init__(
        self,
        pretrained_model: transformers.PreTrainedModel,
        *,
        num_layers_unfrozen: int,
    ):
        super().__init__(pretrained_model, num_layers_unfrozen=num_layers_unfrozen)
        self.dropout = hf_get_decoder(pretrained_model).dropout
        self.is_decoder = True

    def forward(
        self,
        hidden_states: Optional[torch.LongTensor] = None,
        attention_mask: Optional[torch.LongTensor] = None,
        past_key_values: Optional[Tuple[torch.Tensor]] = None,
        encoder_hidden_states: Optional[torch.Tensor] = None,
        encoder_attention_mask: Optional[torch.FloatTensor] = None,
        head_mask: Optional[torch.Tensor] = None,
        cross_attn_head_mask: Optional[torch.Tensor] = None,
        position_bias: Optional[torch.FloatTensor] = None,
        use_cache: bool = False,
        output_attentions: bool = False,
        output_hidden_states: Optional[bool] = None,
        return_dict: Optional[bool] = None,
    ) -> Union[Tuple, Seq2SeqLMOutputWithValue]:
        """Reference:
        https://github.com/huggingface/transformers/blob/bc21aaca789f1a366c05e8b5e111632944886393/src/transformers/models/t5/modeling_t5.py#L899  # noqa: E501
        """
        batch_size, seq_length = hidden_states.shape[:2]
        input_shape = (batch_size, seq_length)

        output_hidden_states = (
            output_hidden_states if output_hidden_states is not None else self.config.output_hidden_states
        )
        return_dict = return_dict if return_dict is not None else self.config.use_return_dict

        # required mask seq length can be calculated via length of past
        mask_seq_length = past_key_values[0][0].shape[2] + seq_length if past_key_values is not None else seq_length

        if attention_mask is None:
            attention_mask = torch.ones(batch_size, mask_seq_length, device=hidden_states.device)
        if self.is_decoder and encoder_attention_mask is None and encoder_hidden_states is not None:
            encoder_seq_length = encoder_hidden_states.shape[1]
            encoder_attention_mask = torch.ones(
                batch_size, encoder_seq_length, device=hidden_states.device, dtype=torch.long
            )

        # initialize past_key_values with `None` if past does not exist
        if past_key_values is None:
            past_key_values = [None] * len(self.decoder_blocks)

        extended_attention_mask = self.get_extended_attention_mask(attention_mask, input_shape)

        if self.is_decoder and encoder_hidden_states is not None:
            encoder_batch_size, encoder_sequence_length, _ = encoder_hidden_states.size()
            encoder_hidden_shape = (encoder_batch_size, encoder_sequence_length)
            if encoder_attention_mask is None:
                encoder_attention_mask = torch.ones(encoder_hidden_shape, device=hidden_states.device)
            encoder_extended_attention_mask = self.invert_attention_mask(encoder_attention_mask)
        else:
            encoder_extended_attention_mask = None

        all_hidden_states = () if output_hidden_states else None
        all_attentions = () if output_attentions else None
        position_bias = None
        encoder_decoder_position_bias = None

        for _, layer_module in enumerate(self.decoder_blocks):
            if output_hidden_states:
                all_hidden_states = all_hidden_states + (hidden_states,)

            layer_outputs = layer_module(
                hidden_states,
                attention_mask=extended_attention_mask,
                position_bias=position_bias,
                encoder_hidden_states=encoder_hidden_states,
                encoder_attention_mask=encoder_extended_attention_mask,
                encoder_decoder_position_bias=encoder_decoder_position_bias,
                use_cache=use_cache,
                output_attentions=output_attentions,
            )

            if use_cache is False:
                layer_outputs = layer_outputs[:1] + (None,) + layer_outputs[1:]

            hidden_states, present_key_value_state = layer_outputs[:2]

            position_bias = layer_outputs[2]
            if self.is_decoder and encoder_hidden_states is not None:
                encoder_decoder_position_bias = layer_outputs[4 if output_attentions else 3]

            if output_attentions:
                all_attentions = all_attentions + (layer_outputs[3],)

        hidden_states = self.final_norm(hidden_states)
        hidden_states = self.dropout(hidden_states)

        # Add last layer
        if output_hidden_states:
            all_hidden_states = all_hidden_states + (hidden_states,)

        sequence_output = hidden_states

        if self.config.tie_word_embeddings:
            # Rescale output before projecting on vocab
            # See https://github.com/tensorflow/mesh/blob/fa19d69eafc9a482aff0b59ddd96b025c0cb207d/mesh_tensorflow/transformer/transformer.py#L586
            sequence_output = sequence_output * (self.config.d_model**-0.5)

        lm_logits = self.lm_head(sequence_output)

        if not return_dict:
            return (lm_logits,)

        return Seq2SeqLMOutputWithValue(
            logits=lm_logits,
            decoder_hidden_states=all_hidden_states,
            decoder_attentions=all_attentions,
        )


def hf_get_decoder_branch_class(
    config: transformers.PretrainedConfig,
) -> "ModelBranch":
    """Returns the CausalLM branch class for the given config."""
    gpt_branch_supported_archs = [
        "GPTJForCausalLM",
        "GPT2LMHeadModel",
        "GPTNeoForCausalLM",
        "GPTNeoXForCausalLM",
    ]
    opt_branch_supported_archs = ["OPTForCausalLM"]
    bloom_branch_supported_archs = ["BloomModel", "BloomForCausalLM"]
    arch = config.architectures[0]
    if arch in gpt_branch_supported_archs:
        return GPTModelBranch
    elif arch in opt_branch_supported_archs:
        return OPTModelBranch
    elif arch in bloom_branch_supported_archs:
        return BloomModelBranch
    else:
        all_supported_archs = sum(
            [
                gpt_branch_supported_archs,
                opt_branch_supported_archs,
                bloom_branch_supported_archs,
            ],
            [],
        )
        raise ValueError(
            f"Unsupported architecture: `{arch}`. The following architectures are "
            f"available for model branching:\n{all_supported_archs}"
        )<|MERGE_RESOLUTION|>--- conflicted
+++ resolved
@@ -263,20 +263,11 @@
 
 # Value Head Architectures
 
-<<<<<<< HEAD
 
 class AutoModelForCausalLMWithValueHead(PreTrainedModelWrapper):
     """An `AutoModel` class wrapper for `transformers` causal models that have a
     language modeling head and a value head.
     """
-=======
-        # Cache `transformer.forward` args for general use (avoids incompatible args across architectures)
-        self.base_model_transformer_args = inspect.getfullargspec(self.base_model.transformer.forward).args
-
-    def _get_compatible_forward_kwargs(self, **kwargs) -> Dict[str, Any]:
-        """Filter out arguments not supported by the specific instance of `base_model.transformer.forward`"""
-        return {k: v for k, v in kwargs.items() if k in self.base_model_transformer_args}
->>>>>>> 81e935a1
 
     _auto_model_parent_class = transformers.AutoModelForCausalLM
     _supported_modules = ["v_head"]
@@ -362,64 +353,8 @@
         self,
         pretrained_model: transformers.PreTrainedModel,
     ):
-<<<<<<< HEAD
         super().__init__(pretrained_model)
         self.v_head = make_head(hf_get_hidden_size(self.pretrained_model.config), 1)
-=======
-        super().__init__()
-
-        if isinstance(config, str):
-            self.config = transformers.AutoConfig.from_pretrained(config)
-            self.base_model = transformers.AutoModelForCausalLM.from_pretrained(config)
-        else:
-            self.config = config
-            self.base_model = transformers.AutoModelForCausalLM.from_config(config)
-
-        self.base_model.transformer = hf_get_causal_base_model(self.base_model)
-        self.base_model.lm_head = hf_get_lm_head(self.base_model)
-        dtype = next(self.base_model.lm_head.parameters()).dtype
-        self.v_head = make_head(hf_get_hidden_size(self.config), 1, dtype)
-
-        self.num_layers_unfrozen = num_layers_unfrozen
-        if self.num_layers_unfrozen > 0:
-            transformer_blocks = list(hf_get_causal_hidden_layers(self.base_model))
-            branch_class = hf_get_causal_lm_branch_class(self.config)
-            self.frozen_head = branch_class(
-                self.config,
-                transformer_blocks[-self.num_layers_unfrozen :],
-                final_norm=hf_get_causal_final_norm(self.base_model),
-                lm_head=self.base_model.lm_head,
-            )
-        # Cache `transformer.forward` args for general use (avoids incompatible args across architectures)
-        self.base_model_transformer_args = inspect.getfullargspec(self.base_model.transformer.forward).args
-
-    def _get_compatible_forward_kwargs(self, **kwargs) -> Dict[str, Any]:
-        """Filter out arguments not supported by the specific instance of `base_model.transformer.forward`"""
-        return {k: v for k, v in kwargs.items() if k in self.base_model_transformer_args}
-
-    def generate(self, input_ids, **x):
-        return self.base_model.generate(input_ids, **x)
-
-    def forward_hydra(self, input_ids, **forward_kwargs):
-        forward_kwargs = self._get_compatible_forward_kwargs(**forward_kwargs)
-        if forward_kwargs.get("return_dict") is not None:
-            return_dict = forward_kwargs["return_dict"]
-        else:
-            return_dict = True
-        forward_kwargs["return_dict"] = True
-        forward_kwargs["output_hidden_states"] = True
-        output = self.forward(input_ids, **forward_kwargs)
-        all_hidden_states = output.hidden_states
-        # Get output of last frozen hidden layer
-        # Select hidden state before first layer of branch.
-        input_hidden_state = all_hidden_states[-(self.num_layers_unfrozen + 1)]
-        # Get size of last hidden state
-        output_shape = all_hidden_states[-1].size()
-        outputs = self.frozen_head(input_hidden_state, output_shape, **forward_kwargs)
-        if not return_dict:
-            return outputs.logits
-        return outputs
->>>>>>> 81e935a1
 
     def forward(
         self,
@@ -507,7 +442,6 @@
         *,
         num_layers_unfrozen: int = -1,
     ):
-<<<<<<< HEAD
         super().__init__(pretrained_model)
         self.num_layers_unfrozen = num_layers_unfrozen
         if self.num_layers_unfrozen > 0:
@@ -530,38 +464,6 @@
         # Select the hidden state immediately before the first branching layer
         input_hidden_state = outputs.hidden_states[-(self.num_layers_unfrozen + 1)]
 
-=======
-        super().__init__()
-        if isinstance(config, str):
-            self.config = transformers.AutoConfig.from_pretrained(config)
-        else:
-            self.config = config
-        self.base_model = transformers.AutoModelForSeq2SeqLM.from_pretrained(self.config.name_or_path)
-        self.v_head = make_head(hf_get_hidden_size(self.config), 1)
-
-        self.num_layers_unfrozen = num_layers_unfrozen
-        if self.num_layers_unfrozen > 0:
-            self.frozen_head = T5Branch(self.config, self.base_model, self.num_layers_unfrozen)
-        # Cache `transformer.forward` args for general use (avoids incompatible args across architectures)
-        self.base_model_args = inspect.getfullargspec(self.base_model.forward).args
-
-    def _get_compatible_forward_kwargs(self, **kwargs) -> Dict[str, Any]:
-        """Filter out arguments not supported by the specific instance of `base_model.transformer.forward`"""
-        return {k: v for k, v in kwargs.items() if k in self.base_model_args}
-
-    def generate(self, input_ids, **x):
-        return self.base_model.generate(input_ids, **x)
-
-    def forward_hydra(self, input_ids, attention_mask, decoder_input_ids, **forward_kwargs):
-        forward_kwargs = self._get_compatible_forward_kwargs(**forward_kwargs)
-        forward_kwargs["return_dict"] = True
-        output = self.forward(input_ids, attention_mask, decoder_input_ids, **forward_kwargs)
-        all_hidden_states = output.decoder_hidden_states
-        # Get output of last frozen hidden layer
-        # Select hidden state before first layer of branch.
-        input_hidden_state = all_hidden_states[-(self.num_layers_unfrozen + 1)]
-        encoder_hidden_states = output.encoder_last_hidden_state
->>>>>>> 81e935a1
         # Get size of last hidden state
         output_shape = outputs.hidden_states[-1].size()
         forward_kwargs.pop("input_ids", None)  # Ignore `input_ids` for branch head
@@ -628,7 +530,6 @@
             output_attentions=output_attentions,
             return_dict=return_dict,
         )
-<<<<<<< HEAD
         forward_kwargs = self.get_compatible_forward_kwargs(**forward_kwargs)
         return_dict = forward_kwargs.get("return_dict", True)
         forward_kwargs["output_hidden_states"] = True
@@ -650,91 +551,6 @@
             output_hidden_states=output_hidden_states,
             return_dict=return_dict,
         )
-=======
-        t5_outputs = self.base_model(**forward_kwargs)
-        lm_logits = t5_outputs.logits
-        last_hidden_state = t5_outputs.decoder_hidden_states[-1]
-        value = self.v_head(last_hidden_state).squeeze(-1)
-
-        return Seq2SeqLMOutput(
-            loss=None,
-            logits=lm_logits,
-            decoder_hidden_states=t5_outputs.decoder_hidden_states,
-            decoder_attentions=t5_outputs.decoder_attentions,
-            cross_attentions=t5_outputs.cross_attentions,
-            encoder_last_hidden_state=t5_outputs.encoder_last_hidden_state,
-            encoder_hidden_states=t5_outputs.encoder_hidden_states,
-            encoder_attentions=t5_outputs.encoder_attentions,
-            past_key_values=t5_outputs.past_key_values,
-            value=value,
-        )
-
-
-class T5Branch(transformers.PreTrainedModel):
-    # Decoder branch only
-    def __init__(
-        self,
-        config: transformers.PretrainedConfig,
-        base_model: transformers.PreTrainedModel,
-        num_layers_unfrozen: int,
-    ):
-        super().__init__(config)
-
-        # Defined by the main trunk
-        self.hidden_size = hf_get_hidden_size(config)
-        self.decoder = deepcopy(base_model.decoder)
-        self.decoder.block = nn.ModuleList(self.decoder.block[-num_layers_unfrozen:])
-        self.lm_head = deepcopy(base_model.lm_head)
-        # Model parallel
-        self.model_parallel = False
-        self.device_map = None
-        self.last_device = None
-        self.gradient_checkpointing = False
-
-        for parameter in self.parameters():
-            parameter.requires_grad = False
-
-    def forward(
-        self,
-        input_ids,
-        hidden_states,
-        encoder_hidden_states,
-        encoder_attention_mask,
-        use_cache: bool = False,
-        output_attentions: bool = False,
-    ):
-        input_shape = input_ids.size()
-        batch_size, seq_length = input_shape
-
-        attention_mask = torch.ones(batch_size, seq_length, device=hidden_states.device)
-
-        extended_attention_mask = self.get_extended_attention_mask(attention_mask, input_shape)
-        encoder_batch_size, encoder_sequence_length, _ = encoder_hidden_states.size()
-
-        encoder_extended_attention_mask = self.invert_attention_mask(encoder_attention_mask)
-        position_bias = None
-        encoder_decoder_position_bias = None
-
-        for i, layer_module in enumerate(self.decoder.block):
-            layer_outputs = layer_module(
-                hidden_states,  # size: (batch_size, seq_length, hidden_size)
-                attention_mask=extended_attention_mask,  # size: (batch_size, 1, seq_length, seq_length)
-                position_bias=position_bias,
-                encoder_hidden_states=encoder_hidden_states,
-                encoder_attention_mask=encoder_extended_attention_mask,
-                encoder_decoder_position_bias=encoder_decoder_position_bias,
-                use_cache=use_cache,
-                output_attentions=output_attentions,
-            )
-
-            # layer_outputs is a tuple with:
-            # hidden-states, key-value-states, (self-attention position bias), (self-attention weights),
-            # (cross-attention position bias), (cross-attention weights)
-            if use_cache is False:
-                layer_outputs = layer_outputs[:1] + (None,) + layer_outputs[1:]
-
-            hidden_states, present_key_value_state = layer_outputs[:2]
->>>>>>> 81e935a1
 
         if not return_dict:
             return hydra_outputs.logits
@@ -795,15 +611,11 @@
         output_hidden_states: Optional[bool] = None,
         return_dict: Optional[bool] = False,
         position_ids: Optional[torch.LongTensor] = None,
-<<<<<<< HEAD
     ) -> Union[Tuple, CausalLMOutputWithValue]:
         """Reference:
         https://github.com/huggingface/transformers/blob/2411f0e465e761790879e605a4256f3d4afb7f82/src/transformers/models/gpt2/modeling_gpt2.py#L743  # noqa: E501
         """
 
-=======
-    ) -> Union[Tuple, CausalLMOutputWithCrossAttentions]:
->>>>>>> 81e935a1
         batch_size = hidden_states.size()[0]
 
         output_attentions = output_attentions if output_attentions is not None else self.config.output_attentions
@@ -845,26 +657,16 @@
         all_self_attentions = () if output_attentions else None
         all_cross_attentions = () if output_attentions and self.config.add_cross_attention else None
         all_hidden_states = () if output_hidden_states else None
-<<<<<<< HEAD
         for i, (block, layer_past) in enumerate(
             zip(self.decoder_blocks, past_key_values)
         ):
 
-=======
-        for i, (block, layer_past) in enumerate(zip(self.transformer_blocks, past_key_values)):
-            # Model parallel
->>>>>>> 81e935a1
             if self.model_parallel:
                 torch.cuda.set_device(hidden_states.device)
                 if layer_past is not None:
-<<<<<<< HEAD
                     layer_past = tuple(
                         past_state.to(hidden_states.device) for past_state in layer_past
                     )
-=======
-                    layer_past = tuple(past_state.to(hidden_states.device) for past_state in layer_past)
-                # Ensure that attention_mask is always on the same device as hidden_states
->>>>>>> 81e935a1
                 if attention_mask is not None:
                     attention_mask = attention_mask.to(hidden_states.device)
                 if isinstance(head_mask, torch.Tensor):
@@ -949,7 +751,6 @@
         output_hidden_states: Optional[bool] = None,
         return_dict: Optional[bool] = False,
         position_ids: Optional[torch.LongTensor] = None,
-<<<<<<< HEAD
     ) -> Union[Tuple, CausalLMOutputWithValue]:
         """Reference:
         https://github.com/huggingface/transformers/blob/bdb84e2bada3658f99c6a81c963ec562f8485151/src/transformers/models/opt/modeling_opt.py#L840  # noqa: E501
@@ -959,28 +760,15 @@
             if output_attentions is not None
             else self.config.output_attentions
         )
-=======
-    ) -> Union[Tuple, CausalLMOutputWithCrossAttentions]:
-        """Override OPTForCausalLM"""
-        output_attentions = output_attentions if output_attentions is not None else self.config.output_attentions
->>>>>>> 81e935a1
         output_hidden_states = (
             output_hidden_states if output_hidden_states is not None else self.config.output_hidden_states
         )
         use_cache = use_cache if use_cache is not None else self.config.use_cache
-        return_dict = return_dict if return_dict is not None else self.config.use_return_dict
-
-<<<<<<< HEAD
-        past_key_values_length = (
-            past_key_values[0][0].shape[2] if past_key_values is not None else 0
-        )
-=======
-        #######################################################################
-        # Modififed OPTDecoder.forward
-        #######################################################################
+        return_dict = (
+            return_dict if return_dict is not None else self.config.use_return_dict
+        )
 
         past_key_values_length = past_key_values[0][0].shape[2] if past_key_values is not None else 0
->>>>>>> 81e935a1
 
         if attention_mask is None:
             attention_mask = torch.ones(hidden_states.shape[:2], dtype=torch.bool, device=hidden_states.device)
@@ -1089,7 +877,6 @@
         output_hidden_states: Optional[bool] = None,
         return_dict: Optional[bool] = False,
         position_ids: Optional[torch.LongTensor] = None,
-<<<<<<< HEAD
     ) -> Union[Tuple, CausalLMOutputWithValue]:
         """Reference:
         https://github.com/huggingface/transformers/blob/2411f0e465e761790879e605a4256f3d4afb7f82/src/transformers/models/bloom/modeling_bloom.py#L623  # noqa: E501
@@ -1099,15 +886,13 @@
             if output_attentions is not None
             else self.config.output_attentions
         )
-=======
-    ) -> Union[Tuple, CausalLMOutputWithCrossAttentions]:
-        output_attentions = output_attentions if output_attentions is not None else self.config.output_attentions
->>>>>>> 81e935a1
         output_hidden_states = (
             output_hidden_states if output_hidden_states is not None else self.config.output_hidden_states
         )
         use_cache = use_cache if use_cache is not None else self.config.use_cache
-        return_dict = return_dict if return_dict is not None else self.config.use_return_dict
+        return_dict = (
+            return_dict if return_dict is not None else self.config.use_return_dict
+        )
 
         batch_size, seq_length = hidden_states.shape[:2]
 
@@ -1144,27 +929,18 @@
                 past_key_values_length=past_key_values_length,
             )
 
-<<<<<<< HEAD
         expanded_attn_mask = modeling_bloom._expand_mask(
             attention_mask, tgt_length=src_length
         )
-=======
-        # [batch_size, seq_length] -> [batch_size, 1, tgt_length, src_length]
-        expanded_attn_mask = modeling_bloom._expand_mask(attention_mask, tgt_length=src_length)
->>>>>>> 81e935a1
         combined_attention_mask = (
             expanded_attn_mask if combined_attention_mask is None else expanded_attn_mask | combined_attention_mask
         )
         causal_mask = combined_attention_mask
 
-<<<<<<< HEAD
         for i, (block, layer_past) in enumerate(
             zip(self.decoder_blocks, past_key_values)
         ):
 
-=======
-        for i, (block, layer_past) in enumerate(zip(self.transformer_blocks, past_key_values)):
->>>>>>> 81e935a1
             if output_hidden_states:
                 all_hidden_states = all_hidden_states + (hidden_states,)
 

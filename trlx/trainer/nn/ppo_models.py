import inspect
from copy import deepcopy
from dataclasses import dataclass
from typing import Any, Dict, List, Optional, Tuple, Union

import numpy as np
import torch
import torch.nn as nn
import transformers
from torchtyping import TensorType
from transformers.modeling_outputs import ModelOutput
from transformers.models.bloom import modeling_bloom
from transformers.models.opt import modeling_opt

from trlx.data.method_configs import MethodConfig, register_method
from trlx.utils.modeling import (
    PreTrainedModelWrapper,
    flatten_dict,
    get_tensor_stats,
    hf_get_decoder_blocks,
    hf_get_decoder_final_norm,
    hf_get_hidden_size,
    hf_get_lm_head,
    hf_get_num_hidden_layers,
    make_head,
    whiten,
)

# KL Controllers


class AdaptiveKLController:
    """Adaptive KL Controller as described in Ziegler et al. "Fine-Tuning Language Models from Human Preferences"
    Reference: Section 2.2 https://arxiv.org/pdf/1909.08593.pdf#page=2
    Source: https://github.com/openai/lm-human-preferences/blob/master/lm_human_preferences/train_policy.py
    """

    def __init__(self, init_kl_coef: float, target: float, horizon: int):
        self.value = init_kl_coef
        self.target = target
        self.horizon = horizon

    def update(self, current: float, n_steps: int):
        """Returns adaptively updated KL coefficient, βₜ₊₁.
        Arguments:
            current: The current KL value between the newest policy and the initial policy.
        """
        proportional_error = np.clip(current / self.target - 1, -0.2, 0.2)  # ϵₜ
        mult = 1 + proportional_error * n_steps / self.horizon
        self.value *= mult  # βₜ₊₁


class FixedKLController:
    """Fixed KL controller."""

    def __init__(self, kl_coef):
        self.value = kl_coef

    def update(self, current: float, n_steps: int):
        """Returns updated KL coefficient, βₜ₊₁.
        Arguments:
            current: The current KL value between the newest policy and the initial policy.
        """
        pass


# PPO Configs


@dataclass
@register_method
class PPOConfig(MethodConfig):
    """
    Config for PPO method

    :param ppo_epochs: Number of updates per batch
    :type ppo_epochs: int

    :param num_rollouts: Number  of experiences to observe before learning
    :type num_rollouts: int

    :param init_kl_coef: Initial value for KL coefficient
    :type init_kl_coef: float

    :param target: Target value for KL coefficient
    :type target: float

    :param horizon: Number of steps for KL coefficient to reach target
    :type horizon: int

    :param gamma: Discount factor
    :type gamma: float

    :param lam: GAE lambda
    :type lam: float

    :param cliprange: Clipping range for PPO policy loss (1 - cliprange, 1 + cliprange)
    :type cliprange: float

    :param cliprange_value: Clipping range for predicted values
                            (observed values - cliprange_value, observed values + cliprange_value)
    :type cliprange_value: float

    :param vf_coef: Value loss scale w.r.t policy loss
    :type vf_coef: float

    :param gen_kwargs: Additioanl kwargs for the generation
    :type gen_kwargs: Dict[str, Any]

    :param gen_experience_kwargs: if this is not None, then the experience is generated using this
    :type gen_experience_kwargs: Dict[str, Any]
    """

    ppo_epochs: int
    num_rollouts: int
    chunk_size: int
    init_kl_coef: float
    target: float
    horizon: int
    gamma: float
    lam: float
    cliprange: float
    cliprange_value: float
    vf_coef: float
    scale_reward: str
    ref_mean: Optional[float]
    ref_std: Optional[float]
    cliprange_reward: float
    gen_kwargs: dict
    gen_experience_kwargs: Optional[dict] = None

    def get_advantages_and_returns(
        self,
        values: TensorType["batch_size", "response_size"],
        rewards: TensorType["batch_size", "response_size"],
        response_length: int,
        use_whitening: Optional[bool] = True,
    ) -> Tuple[torch.Tensor, torch.Tensor]:
        lastgaelam = 0
        advantages_reversed = []
        for t in reversed(range(response_length)):
            nextvalues = values[:, t + 1] if t < response_length - 1 else 0.0
            delta = rewards[:, t] + self.gamma * nextvalues - values[:, t]
            lastgaelam = delta + self.gamma * self.lam * lastgaelam
            advantages_reversed.append(lastgaelam)
        advantages = torch.stack(advantages_reversed[::-1], dim=1)
        returns = advantages + values
        if use_whitening:
            advantages = whiten(advantages)
        return advantages.detach(), returns

    def loss(
        self,
        logprobs: TensorType["batch_size", "response_size"],
        values: TensorType["batch_size", "response_size"],
        old_logprobs: TensorType["batch_size", "response_size"],
        old_values: TensorType["batch_size", "response_size"],
        advantages: TensorType["batch_size", "response_size"],
        returns: TensorType["batch_size", "response_size"],
        mask: TensorType["batch_size", "response_size"],
    ):
        """PPO objective function.
        References:
        - https://stable-baselines.readthedocs.io/en/master/modules/ppo2.html
        """
        values_clipped = torch.clamp(
            values,
            old_values - self.cliprange_value,
            old_values + self.cliprange_value,
        )
        n = mask.sum()

        vf_loss1 = (values - returns) ** 2
        vf_loss2 = (values_clipped - returns) ** 2
        vf_loss = 0.5 * torch.sum(torch.max(vf_loss1, vf_loss2) * mask) / n
        vf_clipfrac = torch.sum((vf_loss2 > vf_loss1).float() * mask) / n

        log_ratio = (logprobs - old_logprobs) * mask
        ratio = torch.exp(log_ratio)
        # Unbiased KL-div estimates (`k3`). Ref: http://joschu.net/blog/kl-approx.html
        with torch.no_grad():
            approx_kl = torch.mean((ratio - 1) - log_ratio)

        pg_loss1 = -advantages * ratio
        pg_loss2 = -advantages * torch.clamp(
            ratio,
            1.0 - self.cliprange,
            1.0 + self.cliprange,
        )
        pg_loss = torch.sum(torch.max(pg_loss1, pg_loss2) * mask) / n
        pg_clipfrac = torch.sum((pg_loss2 > pg_loss1).float() * mask) / n

        loss = pg_loss + self.vf_coef * vf_loss

        stats = dict(
            losses=dict(
                total_loss=loss.item(),
                policy_loss=pg_loss.item(),
                value_loss=vf_loss.item(),
            ),
            values=dict(
                get_tensor_stats(values, mask, n),
                values_error=torch.sum(((values - returns) * mask) ** 2) / n,
                clipfrac=vf_clipfrac,
            ),
            old_values=get_tensor_stats(old_values, mask, n),
            returns=get_tensor_stats(returns, mask, n),
            policy=dict(approx_kl=approx_kl.item(), clipfrac=pg_clipfrac.item()),
            ratio=(ratio * mask).sum() / n,
            padding_percentage=n / mask.numel(),
        )

        return loss, flatten_dict(stats)


# Modeling Outputs


@dataclass
class CausalLMOutputWithValue(ModelOutput):
    loss: Optional[torch.FloatTensor] = None
    logits: Optional[torch.FloatTensor] = None
    past_key_values: Optional[Tuple[Tuple[torch.FloatTensor]]] = None
    hidden_states: Optional[Tuple[torch.FloatTensor]] = None
    attentions: Optional[Tuple[torch.FloatTensor]] = None
    cross_attentions: Optional[Tuple[torch.FloatTensor]] = None
    value: Optional[torch.FloatTensor] = None


@dataclass
class Seq2SeqLMOutputWithValue(ModelOutput):
    loss: Optional[torch.FloatTensor] = None
    logits: Optional[torch.FloatTensor] = None
    past_key_values: Optional[Tuple[Tuple[torch.FloatTensor]]] = None
    decoder_hidden_states: Optional[Tuple[torch.FloatTensor]] = None
    decoder_attentions: Optional[Tuple[torch.FloatTensor]] = None
    cross_attentions: Optional[Tuple[torch.FloatTensor]] = None
    encoder_last_hidden_state: Optional[torch.FloatTensor] = None
    encoder_hidden_states: Optional[Tuple[torch.FloatTensor]] = None
    encoder_attentions: Optional[Tuple[torch.FloatTensor]] = None
    value: Optional[torch.FloatTensor] = None


<<<<<<< HEAD
# PPO Architectures
=======
        self.base_model.transformer = hf_get_causal_base_model(self.base_model)
        self.base_model.lm_head = hf_get_lm_head(self.base_model)
        dtype = next(self.base_model.lm_head.parameters()).dtype
        self.v_head = make_head(hf_get_hidden_size(self.config), 1, dtype)
>>>>>>> b2ce1a4c


class AutoModelForCausalLMWithValueHead(PreTrainedModelWrapper):

    _auto_model_parent_class = transformers.AutoModelForCausalLM
    _supported_modules = ["v_head"]
    _supported_args = []

    def __init__(
        self,
        pretrained_model_name_or_path: Union[str, transformers.PreTrainedModel],
    ):
<<<<<<< HEAD
        super().__init__(pretrained_model_name_or_path)
        self.v_head = make_head(hf_get_hidden_size(self.pretrained_model.config), 1)
=======
        super().__init__()

        if isinstance(config, str):
            self.config = transformers.AutoConfig.from_pretrained(config)
            self.base_model = transformers.AutoModelForCausalLM.from_pretrained(config)
        else:
            self.config = config
            self.base_model = transformers.AutoModelForCausalLM.from_config(config)

        self.base_model.transformer = hf_get_causal_base_model(self.base_model)
        self.base_model.lm_head = hf_get_lm_head(self.base_model)
        dtype = next(self.base_model.lm_head.parameters()).dtype
        self.v_head = make_head(hf_get_hidden_size(self.config), 1, dtype)

        self.num_layers_unfrozen = num_layers_unfrozen
        if self.num_layers_unfrozen > 0:
            transformer_blocks = list(hf_get_causal_hidden_layers(self.base_model))
            branch_class = hf_get_causal_lm_branch_class(self.config)
            self.frozen_head = branch_class(
                self.config,
                transformer_blocks[-self.num_layers_unfrozen :],
                final_norm=hf_get_causal_final_norm(self.base_model),
                lm_head=self.base_model.lm_head,
            )
        # Cache `transformer.forward` args for general use (avoids incompatible args across architectures)
        self.base_model_transformer_args = inspect.getfullargspec(
            self.base_model.transformer.forward
        ).args

    def _get_compatible_forward_kwargs(self, **kwargs) -> Dict[str, Any]:
        """Filter out arguments not supported by the specific instance of `base_model.transformer.forward`"""
        return {
            k: v for k, v in kwargs.items() if k in self.base_model_transformer_args
        }

    def generate(self, input_ids, **x):
        return self.base_model.generate(input_ids, **x)

    def forward_hydra(self, input_ids, **forward_kwargs):
        forward_kwargs = self._get_compatible_forward_kwargs(**forward_kwargs)
        if forward_kwargs.get("return_dict") is not None:
            return_dict = forward_kwargs["return_dict"]
        else:
            return_dict = True
        forward_kwargs["return_dict"] = True
        forward_kwargs["output_hidden_states"] = True
        output = self.forward(input_ids, **forward_kwargs)
        all_hidden_states = output.hidden_states
        # Get output of last frozen hidden layer
        # Select hidden state before first layer of branch.
        input_hidden_state = all_hidden_states[-(self.num_layers_unfrozen + 1)]
        # Get size of last hidden state
        output_shape = all_hidden_states[-1].size()
        outputs = self.frozen_head(input_hidden_state, output_shape, **forward_kwargs)
        if not return_dict:
            return outputs.logits
        return outputs
>>>>>>> b2ce1a4c

    def forward(
        self,
        input_ids: torch.LongTensor = None,
        attention_mask: Optional[torch.Tensor] = None,
        past_key_values: Optional[List[torch.FloatTensor]] = None,
        position_ids: Optional[List[torch.FloatTensor]] = None,
        head_mask: Optional[torch.Tensor] = None,
        inputs_embeds: Optional[torch.FloatTensor] = None,
        output_hidden_states: Optional[bool] = None,
        return_dict: Optional[bool] = None,
    ) -> Union[Tuple, CausalLMOutputWithValue]:
        forward_kwargs = self.get_compatible_forward_kwargs(
            input_ids=input_ids,
            attention_mask=attention_mask,
            position_ids=position_ids,
            past_key_values=past_key_values,
            head_mask=head_mask,
            inputs_embeds=inputs_embeds,
            return_dict=return_dict,
        )
        forward_kwargs["output_hidden_states"] = True
        forward_kwargs["return_dict"] = True

        outputs = self.pretrained_model(**forward_kwargs)
        value = self.v_head(outputs.hidden_states[-1]).squeeze(-1)

        if not return_dict:
            outputs = (outputs.logits,) + outputs[1:] + (value,)
            return outputs

        return CausalLMOutputWithValue(
            loss=None,
            logits=outputs.logits,
            past_key_values=outputs.past_key_values,
            hidden_states=outputs.hidden_states,
            attentions=outputs.attentions,
            cross_attentions=outputs.get("cross_attentions", None),
            value=value,
        )

    def generate(self, *args, **kwargs) -> Union[ModelOutput, torch.LongTensor]:
        return self.pretrained_model.generate(*args, **kwargs)

    def state_dict(self, *args, **kwargs):
        """
        Returns the state dictionary of the model. We add the state dictionary of the value head
        to the state dictionary of the wrapped model by prepending the key with `v_head.`.
        """
        pretrained_model_state_dict = self.pretrained_model.state_dict(*args, **kwargs)
        v_head_state_dict = self.v_head.state_dict(*args, **kwargs)
        for k, v in v_head_state_dict.items():
            pretrained_model_state_dict[f"v_head.{k}"] = v
        return pretrained_model_state_dict

    def post_init(self, state_dict):
        """
        We add the state dictionary of the value head to the state dictionary of the wrapped model
        by preprending the key with `v_head.`. This function removes the `v_head.` prefix from the
        keys of the value head state dictionary.
        """
        for k in list(state_dict.keys()):
            if "v_head." in k:
                state_dict[k.replace("v_head.", "")] = state_dict.pop(k)
        self.v_head.load_state_dict(state_dict, strict=False)
        del state_dict
        import gc; gc.collect()  # noqa: E702


class AutoModelForSeq2SeqLMWithValueHead(PreTrainedModelWrapper):

    _auto_model_parent_class = transformers.AutoModelForSeq2SeqLM
    _supported_modules = ["v_head"]
    _supported_args = []

    def __init__(
        self,
        pretrained_model_name_or_path: Union[str, transformers.PreTrainedModel],
    ):
        super().__init__(pretrained_model_name_or_path)
        self.v_head = make_head(hf_get_hidden_size(self.pretrained_model.config), 1)

    def forward(
        self,
        input_ids: Optional[torch.LongTensor] = None,
        attention_mask: Optional[torch.FloatTensor] = None,
        decoder_input_ids: Optional[torch.LongTensor] = None,
        decoder_attention_mask: Optional[torch.FloatTensor] = None,
        encoder_outputs: Optional[Tuple[torch.FloatTensor]] = None,
        past_key_values: Optional[Tuple[torch.FloatTensor]] = None,
        inputs_embeds: Optional[torch.FloatTensor] = None,
        decoder_inputs_embeds: Optional[torch.FloatTensor] = None,
        head_mask: Optional[torch.FloatTensor] = None,
        decoder_head_mask: Optional[torch.FloatTensor] = None,
        cross_attn_head_mask: Optional[torch.FloatTensor] = None,
        use_cache: Optional[bool] = None,
        output_attentions: Optional[bool] = True,
        output_hidden_states: Optional[bool] = True,
        return_dict: Optional[bool] = None,
    ) -> Seq2SeqLMOutputWithValue:
        forward_kwargs = self.get_compatible_forward_kwargs(
            input_ids=input_ids,
            attention_mask=attention_mask,
            decoder_input_ids=decoder_input_ids,
            decoder_attention_mask=decoder_attention_mask,
            encoder_outputs=encoder_outputs,
            past_key_values=past_key_values,
            inputs_embeds=inputs_embeds,
            decoder_inputs_embeds=decoder_inputs_embeds,
            head_mask=head_mask,
            decoder_head_mask=decoder_head_mask,
            cross_attn_head_mask=cross_attn_head_mask,
            use_cache=use_cache,
            output_attentions=output_attentions,
            return_dict=return_dict,
        )
        forward_kwargs["output_hidden_states"] = True
        forward_kwargs["return_dict"] = True

        outputs = self.pretrained_model(**forward_kwargs)
        last_hidden_state = outputs.decoder_hidden_states[-1]
        value = self.v_head(last_hidden_state).squeeze(-1)

        return Seq2SeqLMOutputWithValue(
            loss=None,
            logits=outputs.lm_logits,
            decoder_hidden_states=outputs.decoder_hidden_states,
            decoder_attentions=outputs.decoder_attentions,
            cross_attentions=outputs.cross_attentions,
            encoder_last_hidden_state=outputs.encoder_last_hidden_state,
            encoder_hidden_states=outputs.encoder_hidden_states,
            encoder_attentions=outputs.encoder_attentions,
            past_key_values=outputs.past_key_values,
            value=value,
        )

    def generate(self, *args, **kwargs) -> Union[ModelOutput, torch.LongTensor]:
        return self.pretrained_model.generate(*args, **kwargs)

    def state_dict(self, *args, **kwargs):
        """
        Returns the state dictionary of the model. We add the state dictionary of the value head
        to the state dictionary of the wrapped model by prepending the key with `v_head.`.
        """
        pretrained_model_state_dict = self.pretrained_model.state_dict(*args, **kwargs)
        v_head_state_dict = self.v_head.state_dict(*args, **kwargs)
        for k, v in v_head_state_dict.items():
            pretrained_model_state_dict[f"v_head.{k}"] = v
        return pretrained_model_state_dict

    def post_init(self, state_dict):
        """
        We add the state dictionary of the value head to the state dictionary of the wrapped model
        by preprending the key with `v_head.`. This function removes the `v_head.` prefix from the
        keys of the value head state dictionary.
        """
        for k in list(state_dict.keys()):
            if "v_head." in k:
                state_dict[k.replace("v_head.", "")] = state_dict.pop(k)
        self.v_head.load_state_dict(state_dict, strict=False)
        del state_dict
        import gc; gc.collect()  # noqa: E702


# Hydra Architectures


class AutoModelForCausalLMHydraWithValueHead(AutoModelForCausalLMWithValueHead):

    _supported_modules = ["v_head", "frozen_head"]
    _supported_args = ["num_layers_unfrozen"]

    def __init__(
        self,
        pretrained_model_name_or_path: Union[str, transformers.PreTrainedModel],
        num_layers_unfrozen: int = -1,
    ):
        super().__init__(pretrained_model_name_or_path)
        self.num_layers_unfrozen = num_layers_unfrozen
        if self.num_layers_unfrozen > 0:
            config = self.pretrained_model.config
            branch_class = hf_get_decoder_branch_class(config)
            self.frozen_head = branch_class(
                config, self.pretrained_model, self.num_layers_unfrozen
            )

    def forward_hydra(self, *args, **kwargs) -> torch.FloatTensor:
        forward_kwargs = self.get_compatible_forward_kwargs(**kwargs)
        forward_kwargs["return_dict"] = True
        forward_kwargs["output_hidden_states"] = True

        outputs = self.forward(*args, **forward_kwargs)
        # Select the hidden state right before the first branching layer
        input_hidden_state = outputs.hidden_states[-(self.num_layers_unfrozen + 1)]

        # Get size of last hidden state
        output_shape = outputs.hidden_states[-1].size()
        hydra_outputs = self.frozen_head(
            input_hidden_state, output_shape, **forward_kwargs
        )

        return hydra_outputs.logits


class AutoModelForSeq2SeqLMHydraWithValueHead(PreTrainedModelWrapper):

    _supported_modules = ["v_head", "frozen_head"]
    _supported_args = ["num_layers_unfrozen"]

    def __init__(
        self,
        pretrained_model_name_or_path: Union[str, transformers.PreTrainedModel],
        num_layers_unfrozen: int = -1,
    ):
        super().__init__(pretrained_model_name_or_path)
        self.num_layers_unfrozen = num_layers_unfrozen
        if self.num_layers_unfrozen > 0:
            branch_class = T5Branch  # TODO: Add support for other model branches
            self.frozen_head = branch_class(
                self.config, self.pretrained_model, self.num_layers_unfrozen
            )

    def forward_hydra(
        self,
        input_ids: torch.LongTensor = None,
        attention_mask: Optional[torch.Tensor] = None,
        decoder_input_ids: Optional[torch.LongTensor] = None,
        **kwargs,
    ) -> torch.FloatTensor:
        forward_kwargs = self.get_compatible_forward_args(**kwargs)
        forward_kwargs["return_dict"] = True

        outputs = self.forward(
            input_ids, attention_mask, decoder_input_ids, **forward_kwargs
        )
        # Select the hidden state right before the first branching layer
        input_hidden_state = outputs.decoder_hidden_states[
            -(self.num_layers_unfrozen + 1)
        ]

        encoder_hidden_states = outputs.encoder_last_hidden_state
        hydra_outputs = self.frozen_head(
            decoder_input_ids,
            input_hidden_state,
            encoder_hidden_states,
            attention_mask,
            use_cache=False,
            output_attentions=False,
        )

        return hydra_outputs.logits


# Hydra Branches


class ModelBranch(nn.Module):
    """Implements the frozen upper trunk of the pretrained reference model used
    when computing the PPO KL-divergence penalty.
    """

    def __init__(
        self,
        pretrained_model: transformers.PreTrainedModel,
        num_layers_unfrozen: int,
    ):
        super().__init__()

        # The branch is defined by the last `num_layers_unfrozen` layers of the pretrained model
        decoder_blocks = deepcopy(hf_get_decoder_blocks(pretrained_model))
        self.decoder_blocks = nn.ModuleList(list(decoder_blocks)[-num_layers_unfrozen:])
        self.final_norm = deepcopy(hf_get_decoder_final_norm(pretrained_model))
        self.lm_head = deepcopy(hf_get_lm_head(pretrained_model))

        self.config = pretrained_model.config
        self.hidden_size = hf_get_hidden_size(self.config)
        self.model_parallel = False
        self.device_map = None
        self.last_device = None
        self.gradient_checkpointing = False

        # Freeze the entire branch
        for parameter in self.parameters():
            parameter.requires_grad_(False)


class GPTModelBranch(ModelBranch):
    def forward(  # noqa: max-complexity
        self,
        hidden_states: torch.Tensor,  # Takes as input hidden_states instead of input_ids
        output_shape: torch.Tensor,  # output_size given by main trunk
        past_key_values: Optional[Tuple[Tuple[torch.Tensor]]] = None,
        attention_mask: Optional[torch.FloatTensor] = None,
        head_mask: Optional[torch.FloatTensor] = None,
        encoder_hidden_states: Optional[torch.Tensor] = None,
        encoder_attention_mask: Optional[torch.FloatTensor] = None,
        use_cache: Optional[bool] = None,
        output_attentions: Optional[bool] = None,
        output_hidden_states: Optional[bool] = None,
        return_dict: Optional[bool] = False,
        position_ids: Optional[torch.LongTensor] = None,
    ) -> Union[Tuple, CausalLMOutputWithValue]:
        """Reference: https://github.com/huggingface/transformers/blob/2411f0e465e761790879e605a4256f3d4afb7f82/src/transformers/models/gpt2/modeling_gpt2.py#L743"""

        batch_size = hidden_states.size()[0]

        output_attentions = (
            output_attentions
            if output_attentions is not None
            else self.config.output_attentions
        )
        output_hidden_states = (
            output_hidden_states
            if output_hidden_states is not None
            else self.config.output_hidden_states
        )
        use_cache = use_cache if use_cache is not None else self.config.use_cache
        return_dict = (
            return_dict if return_dict is not None else self.config.use_return_dict
        )

        device = hidden_states.device

        if past_key_values is None:
            past_key_values = tuple([None] * len(self.decoder_blocks))

        if attention_mask is not None:
            if batch_size <= 0:
                raise ValueError("batch_size has to be defined and > 0")
            attention_mask = attention_mask.view(batch_size, -1)
            attention_mask = attention_mask[:, None, None, :]
            attention_mask = attention_mask.to(dtype=self.dtype)  # fp16 compatibility
            attention_mask = (1.0 - attention_mask) * torch.finfo(self.dtype).min

        if self.config.add_cross_attention and encoder_hidden_states is not None:
            (
                encoder_batch_size,
                encoder_sequence_length,
                _,
            ) = encoder_hidden_states.size()
            encoder_hidden_shape = (encoder_batch_size, encoder_sequence_length)
            if encoder_attention_mask is None:
                encoder_attention_mask = torch.ones(encoder_hidden_shape, device=device)
            encoder_attention_mask = self.invert_attention_mask(encoder_attention_mask)
        else:
            encoder_attention_mask = None

        head_mask = self.get_head_mask(head_mask, hf_get_num_hidden_layers(self.config))

        presents = () if use_cache else None
        all_self_attentions = () if output_attentions else None
        all_cross_attentions = (
            () if output_attentions and self.config.add_cross_attention else None
        )
        all_hidden_states = () if output_hidden_states else None
        for i, (block, layer_past) in enumerate(
            zip(self.decoder_blocks, past_key_values)
        ):

            if self.model_parallel:
                torch.cuda.set_device(hidden_states.device)
                if layer_past is not None:
                    layer_past = tuple(
                        past_state.to(hidden_states.device) for past_state in layer_past
                    )
                if attention_mask is not None:
                    attention_mask = attention_mask.to(hidden_states.device)
                if isinstance(head_mask, torch.Tensor):
                    head_mask = head_mask.to(hidden_states.device)
            if output_hidden_states:
                all_hidden_states = all_hidden_states + (hidden_states,)

            # Assumes we are never training the branch
            block_params = inspect.getfullargspec(block.forward).args
            if "encoder_hidden_states" in block_params:
                outputs = block(
                    hidden_states,
                    layer_past=layer_past,
                    attention_mask=attention_mask,
                    head_mask=head_mask[i],
                    encoder_hidden_states=encoder_hidden_states,
                    encoder_attention_mask=encoder_attention_mask,
                    use_cache=use_cache,
                    output_attentions=output_attentions,
                )
            else:
                outputs = block(
                    hidden_states,
                    layer_past=layer_past,
                    attention_mask=attention_mask,
                    head_mask=head_mask[i],
                    use_cache=use_cache,
                    output_attentions=output_attentions,
                )

            hidden_states = outputs[0]
            if use_cache is True:
                presents = presents + (outputs[1],)

            if output_attentions:
                all_self_attentions = all_self_attentions + (
                    outputs[2 if use_cache else 1],
                )
                if self.config.add_cross_attention:
                    all_cross_attentions = all_cross_attentions + (
                        outputs[3 if use_cache else 2],
                    )

            if self.model_parallel:
                for k, v in self.device_map.items():
                    if i == v[-1] and "cuda:" + str(k) != self.last_device:
                        hidden_states = hidden_states.to("cuda:" + str(k + 1))

        hidden_states = self.final_norm(hidden_states)

        hidden_states = hidden_states.view(output_shape)
        if output_hidden_states:
            all_hidden_states = all_hidden_states + (hidden_states,)

        if self.model_parallel:
            torch.cuda.set_device(self.transformer.first_device)
            hidden_states = hidden_states.to(self.lm_head.weight.device)

        lm_logits = self.lm_head(hidden_states)

        if not return_dict:
            outputs = (lm_logits,) + (None,) + (None,)
            return outputs

        return CausalLMOutputWithValue(
            loss=None,
            logits=lm_logits,
            past_key_values=presents,
            hidden_states=all_hidden_states,
            attentions=all_self_attentions,
            cross_attentions=all_cross_attentions,
            value=None,
        )


class OPTModelBranch(ModelBranch):
    def forward(  # noqa: max-complexity
        self,
        hidden_states: torch.Tensor,  # Takes as input hidden_states instead of input_ids
        output_shape: torch.Tensor,  # output_size given by main trunk
        past_key_values: Optional[Tuple[Tuple[torch.Tensor]]] = None,
        attention_mask: Optional[torch.FloatTensor] = None,
        head_mask: Optional[torch.FloatTensor] = None,
        encoder_hidden_states: Optional[torch.Tensor] = None,
        encoder_attention_mask: Optional[torch.FloatTensor] = None,
        use_cache: Optional[bool] = None,
        output_attentions: Optional[bool] = None,
        output_hidden_states: Optional[bool] = None,
        return_dict: Optional[bool] = False,
        position_ids: Optional[torch.LongTensor] = None,
    ) -> Union[Tuple, CausalLMOutputWithValue]:
        """Reference: https://github.com/huggingface/transformers/blob/bdb84e2bada3658f99c6a81c963ec562f8485151/src/transformers/models/opt/modeling_opt.py#L840"""
        output_attentions = (
            output_attentions
            if output_attentions is not None
            else self.config.output_attentions
        )
        output_hidden_states = (
            output_hidden_states
            if output_hidden_states is not None
            else self.config.output_hidden_states
        )
        use_cache = use_cache if use_cache is not None else self.config.use_cache
        return_dict = (
            return_dict if return_dict is not None else self.config.use_return_dict
        )

        past_key_values_length = (
            past_key_values[0][0].shape[2] if past_key_values is not None else 0
        )

        if attention_mask is None:
            attention_mask = torch.ones(
                hidden_states.shape[:2], dtype=torch.bool, device=hidden_states.device
            )

        input_shape = hidden_states.size()[:-1]
        combined_attention_mask = None
        if input_shape[-1] > 1:
            combined_attention_mask = modeling_opt._make_causal_mask(
                input_shape,
                hidden_states.dtype,
                past_key_values_length=past_key_values_length,
            ).to(hidden_states.device)

        if attention_mask is not None:
            expanded_attn_mask = modeling_opt._expand_mask(
                attention_mask, hidden_states.dtype, tgt_len=input_shape[-1]
            ).to(hidden_states.device)
            combined_attention_mask = (
                expanded_attn_mask
                if combined_attention_mask is None
                else expanded_attn_mask + combined_attention_mask
            )
        attention_mask = combined_attention_mask

        all_hidden_states = () if output_hidden_states else None
        all_self_attns = () if output_attentions else None
        next_decoder_cache = () if use_cache else None

        for attn_mask, mask_name in zip([head_mask], ["head_mask"]):
            if attn_mask is not None:
                if attn_mask.size()[0] != (len(self.decoder_blocks)):
                    raise ValueError(
                        f"The `{mask_name}` should be specified for {len(self.decoder_blocks)} layers, but it is for"
                        f" {head_mask.size()[0]}."
                    )

        for idx, decoder_layer in enumerate(self.decoder_blocks):
            if output_hidden_states:
                all_hidden_states += (hidden_states,)

            past_key_value = (
                past_key_values[idx] if past_key_values is not None else None
            )

            layer_outputs = decoder_layer(
                hidden_states,
                past_key_value=past_key_value,
                attention_mask=attention_mask,
                layer_head_mask=(head_mask[idx] if head_mask is not None else None),
                use_cache=use_cache,
                output_attentions=output_attentions,
            )

            hidden_states = layer_outputs[0]

            if use_cache:
                next_decoder_cache += (layer_outputs[2 if output_attentions else 1],)

            if output_attentions:
                all_self_attns += (layer_outputs[1],)

        if self.final_norm is not None:
            hidden_states = self.final_norm(hidden_states)

        # TODO: Add output projection support
        # https://github.com/huggingface/transformers/blob/699e90437f984d69ad3c9b891dd2e9d0fc2cffe4/src/transformers/models/opt/modeling_opt.py#L499  # noqa: E501
        # if self.project_out is not None:
        #     hidden_states = self.project_out(hidden_states)

        if output_hidden_states:
            all_hidden_states += (hidden_states,)

        next_cache = next_decoder_cache if use_cache else None

        lm_logits = self.lm_head(hidden_states).contiguous()

        if not return_dict:
            return tuple(
                v
                for v in [
                    lm_logits,
                    hidden_states,
                    next_cache,
                    all_hidden_states,
                    all_self_attns,
                ]
                if v is not None
            )

        return CausalLMOutputWithValue(
            loss=None,
            logits=lm_logits,
            past_key_values=next_cache,
            hidden_states=all_hidden_states,
            attentions=all_self_attns,
            cross_attentions=None,
            value=None,
        )


class BloomModelBranch(ModelBranch):
    def forward(  # noqa: max-complexity
        self,
        hidden_states: torch.Tensor,  # Takes as input hidden_states instead of input_ids
        output_shape: torch.Tensor,  # output_size given by main trunk
        past_key_values: Optional[Tuple[Tuple[torch.Tensor]]] = None,
        attention_mask: Optional[torch.FloatTensor] = None,
        head_mask: Optional[torch.FloatTensor] = None,
        encoder_hidden_states: Optional[torch.Tensor] = None,
        encoder_attention_mask: Optional[torch.FloatTensor] = None,
        use_cache: Optional[bool] = None,
        output_attentions: Optional[bool] = None,
        output_hidden_states: Optional[bool] = None,
        return_dict: Optional[bool] = False,
        position_ids: Optional[torch.LongTensor] = None,
    ) -> Union[Tuple, CausalLMOutputWithValue]:
        """Reference: https://github.com/huggingface/transformers/blob/2411f0e465e761790879e605a4256f3d4afb7f82/src/transformers/models/bloom/modeling_bloom.py#L623"""
        output_attentions = (
            output_attentions
            if output_attentions is not None
            else self.config.output_attentions
        )
        output_hidden_states = (
            output_hidden_states
            if output_hidden_states is not None
            else self.config.output_hidden_states
        )
        use_cache = use_cache if use_cache is not None else self.config.use_cache
        return_dict = (
            return_dict if return_dict is not None else self.config.use_return_dict
        )

        batch_size, seq_length = hidden_states.shape[:2]

        if past_key_values is None:
            past_key_values = tuple([None] * len(self.decoder_blocks))

        head_mask = self.get_head_mask(head_mask, hf_get_num_hidden_layers(self.config))

        presents = () if use_cache else None
        all_self_attentions = () if output_attentions else None
        all_hidden_states = () if output_hidden_states else None

        seq_length_with_past = seq_length
        past_key_values_length = 0
        if past_key_values[0] is not None:
            past_key_values_length = past_key_values[0][0].shape[2]
            seq_length_with_past = seq_length_with_past + past_key_values_length
        if attention_mask is None:
            attention_mask = torch.ones(
                (batch_size, seq_length_with_past), device=hidden_states.device
            )
        else:
            attention_mask = attention_mask.to(hidden_states.device)

        alibi = modeling_bloom.build_alibi_tensor(
            attention_mask, self.config.n_head, dtype=hidden_states.dtype
        )

        combined_attention_mask = None
        device = attention_mask.device
        input_shape = (batch_size, seq_length)
        _, src_length = input_shape

        if src_length > 1:
            combined_attention_mask = modeling_bloom._make_causal_mask(
                input_shape,
                device=device,
                past_key_values_length=past_key_values_length,
            )

        expanded_attn_mask = modeling_bloom._expand_mask(
            attention_mask, tgt_length=src_length
        )
        combined_attention_mask = (
            expanded_attn_mask
            if combined_attention_mask is None
            else expanded_attn_mask | combined_attention_mask
        )
        causal_mask = combined_attention_mask

        for i, (block, layer_past) in enumerate(
            zip(self.decoder_blocks, past_key_values)
        ):

            if output_hidden_states:
                all_hidden_states = all_hidden_states + (hidden_states,)

            outputs = block(
                hidden_states,
                layer_past=layer_past,
                attention_mask=causal_mask,
                head_mask=head_mask[i],
                use_cache=use_cache,
                output_attentions=output_attentions,
                alibi=alibi,
            )

            hidden_states = outputs[0]
            if use_cache is True:
                presents = presents + (outputs[1],)

            if output_attentions:
                all_self_attentions = all_self_attentions + (
                    outputs[2 if use_cache else 1],
                )

        hidden_states = self.final_norm(hidden_states)

        if output_hidden_states:
            all_hidden_states = all_hidden_states + (hidden_states,)

        lm_logits = self.lm_head(hidden_states)

        if not return_dict:
            return tuple(
                v
                for v in [
                    lm_logits,
                    hidden_states,
                    presents,
                    all_hidden_states,
                    all_self_attentions,
                ]
                if v is not None
            )

        return CausalLMOutputWithValue(
            loss=None,
            logits=lm_logits,
            past_key_values=presents,
            hidden_states=all_hidden_states,
            attentions=all_self_attentions,
            cross_attentions=None,
            value=None,
        )


class T5Branch(ModelBranch):
    def forward(
        self,
        input_ids: Optional[torch.LongTensor],
        hidden_states: Optional[Tuple[torch.FloatTensor]],
        encoder_hidden_states: Optional[torch.Tensor] = None,
        encoder_attention_mask: Optional[torch.FloatTensor] = None,
        use_cache: bool = False,
        output_attentions: bool = False,
    ):
        """Reference: https://github.com/huggingface/transformers/blob/bc21aaca789f1a366c05e8b5e111632944886393/src/transformers/models/t5/modeling_t5.py#L899"""
        input_shape = input_ids.size()
        batch_size, seq_length = input_shape

        attention_mask = torch.ones(batch_size, seq_length, device=hidden_states.device)

        extended_attention_mask = self.get_extended_attention_mask(
            attention_mask, input_shape
        )

        encoder_extended_attention_mask = self.invert_attention_mask(
            encoder_attention_mask
        )
        position_bias = None
        encoder_decoder_position_bias = None

        for _, layer_module in enumerate(self.decoder_blocks):

            layer_outputs = layer_module(
                hidden_states,
                attention_mask=extended_attention_mask,
                position_bias=position_bias,
                encoder_hidden_states=encoder_hidden_states,
                encoder_attention_mask=encoder_extended_attention_mask,
                encoder_decoder_position_bias=encoder_decoder_position_bias,
                use_cache=use_cache,
                output_attentions=output_attentions,
            )

            if use_cache is False:
                layer_outputs = layer_outputs[:1] + (None,) + layer_outputs[1:]

            hidden_states, _ = layer_outputs[:2]

            position_bias = layer_outputs[2]
            encoder_decoder_position_bias = layer_outputs[4 if output_attentions else 3]

        hidden_states = self.final_norm(hidden_states)
        hidden_states = self.decoder.dropout(hidden_states)
        lm_logits = self.lm_head(hidden_states)

        return Seq2SeqLMOutputWithValue(logits=lm_logits)


def hf_get_decoder_branch_class(
    config: transformers.PretrainedConfig,
) -> "ModelBranch":
    """Returns the CausalLM branch class for the given config."""
    gpt_branch_supported_archs = [
        "GPTJForCausalLM",
        "GPT2LMHeadModel",
        "GPTNeoForCausalLM",
        "GPTNeoXForCausalLM",
    ]
    opt_branch_supported_archs = ["OPTForCausalLM"]
    bloom_branch_supported_archs = ["BloomModel", "BloomForCausalLM"]
    arch = config.architectures[0]
    if arch in gpt_branch_supported_archs:
        return GPTModelBranch
    elif arch in opt_branch_supported_archs:
        return OPTModelBranch
    elif arch in bloom_branch_supported_archs:
        return BloomModelBranch
    else:
        all_supported_archs = sum(
            [
                gpt_branch_supported_archs,
                opt_branch_supported_archs,
                bloom_branch_supported_archs,
            ],
            [],
        )
        raise ValueError(
            f"Unsupported architecture: `{arch}`. The following architectures are "
            f"available for model branching:\n{all_supported_archs}"
        )<|MERGE_RESOLUTION|>--- conflicted
+++ resolved
@@ -241,17 +241,9 @@
     value: Optional[torch.FloatTensor] = None
 
 
-<<<<<<< HEAD
-# PPO Architectures
-=======
         self.base_model.transformer = hf_get_causal_base_model(self.base_model)
         self.base_model.lm_head = hf_get_lm_head(self.base_model)
-        dtype = next(self.base_model.lm_head.parameters()).dtype
-        self.v_head = make_head(hf_get_hidden_size(self.config), 1, dtype)
->>>>>>> b2ce1a4c
-
-
-class AutoModelForCausalLMWithValueHead(PreTrainedModelWrapper):
+        self.v_head = make_head(hf_get_hidden_size(self.config), 1)
 
     _auto_model_parent_class = transformers.AutoModelForCausalLM
     _supported_modules = ["v_head"]
@@ -261,11 +253,8 @@
         self,
         pretrained_model_name_or_path: Union[str, transformers.PreTrainedModel],
     ):
-<<<<<<< HEAD
         super().__init__(pretrained_model_name_or_path)
         self.v_head = make_head(hf_get_hidden_size(self.pretrained_model.config), 1)
-=======
-        super().__init__()
 
         if isinstance(config, str):
             self.config = transformers.AutoConfig.from_pretrained(config)
@@ -322,7 +311,6 @@
         if not return_dict:
             return outputs.logits
         return outputs
->>>>>>> b2ce1a4c
 
     def forward(
         self,

import inspect
from copy import deepcopy
from dataclasses import dataclass
from typing import Any, Dict, Optional, Tuple, Union, List

import numpy as np
import torch
import torch.nn as nn
import transformers
from torchtyping import TensorType
from transformers.modeling_outputs import ModelOutput
from transformers.models.bloom import modeling_bloom
from transformers.models.opt import modeling_opt

from trlx.data.method_configs import MethodConfig, register_method
from trlx.utils.modeling import (
    flatten_dict,
    get_tensor_stats,
    hf_get_causal_base_model,
    hf_get_causal_final_norm,
    hf_get_causal_hidden_layers,
    hf_get_hidden_size,
    hf_get_lm_head,
    hf_get_num_hidden_layers,
    make_head,
    whiten,
)

<<<<<<< HEAD
from trlx.utils.modeling import construct_delta_model


=======
>>>>>>> 17df88e6
# KL Controllers


class AdaptiveKLController:
    """Adaptive KL Controller as described in Ziegler et al. "Fine-Tuning Language Models from Human Preferences"
    Reference: Section 2.2 https://arxiv.org/pdf/1909.08593.pdf#page=2
    Source: https://github.com/openai/lm-human-preferences/blob/master/lm_human_preferences/train_policy.py
    """

    def __init__(self, init_kl_coef: float, target: float, horizon: int):
        self.value = init_kl_coef
        self.target = target
        self.horizon = horizon

    def update(self, current: float, n_steps: int):
        """Returns adaptively updated KL coefficient, βₜ₊₁.
        Arguments:
            current: The current KL value between the newest policy and the initial policy.
        """
        proportional_error = np.clip(current / self.target - 1, -0.2, 0.2)  # ϵₜ
        mult = 1 + proportional_error * n_steps / self.horizon
        self.value *= mult  # βₜ₊₁


class FixedKLController:
    """Fixed KL controller."""

    def __init__(self, kl_coef):
        self.value = kl_coef

    def update(self, current: float, n_steps: int):
        """Returns updated KL coefficient, βₜ₊₁.
        Arguments:
            current: The current KL value between the newest policy and the initial policy.
        """
        pass


# PPO Configs


@dataclass
@register_method
class PPOConfig(MethodConfig):
    """
    Config for PPO method

    :param ppo_epochs: Number of updates per batch
    :type ppo_epochs: int

    :param num_rollouts: Number  of experiences to observe before learning
    :type num_rollouts: int

    :param init_kl_coef: Initial value for KL coefficient
    :type init_kl_coef: float

    :param target: Target value for KL coefficient
    :type target: float

    :param horizon: Number of steps for KL coefficient to reach target
    :type horizon: int

    :param gamma: Discount factor
    :type gamma: float

    :param lam: GAE lambda
    :type lam: float

    :param cliprange: Clipping range for PPO policy loss (1 - cliprange, 1 + cliprange)
    :type cliprange: float

    :param cliprange_value: Clipping range for predicted values
                            (observed values - cliprange_value, observed values + cliprange_value)
    :type cliprange_value: float

    :param vf_coef: Value loss scale w.r.t policy loss
    :type vf_coef: float

    :param gen_kwargs: Additioanl kwargs for the generation
    :type gen_kwargs: Dict[str, Any]
    """

    ppo_epochs: int
    num_rollouts: int
    chunk_size: int
    init_kl_coef: float
    target: float
    horizon: int
    gamma: float
    lam: float
    cliprange: float
    cliprange_value: float
    vf_coef: float
    scale_reward: str
    ref_mean: Optional[float]
    ref_std: Optional[float]
    cliprange_reward: float
    gen_kwargs: dict

    def get_advantages_and_returns(
        self,
        values: TensorType["batch_size", "response_size"],
        rewards: TensorType["batch_size", "response_size"],
        response_length: int,
        use_whitening: Optional[bool] = True,
    ) -> Tuple[torch.Tensor, torch.Tensor]:
        lastgaelam = 0
        advantages_reversed = []
        for t in reversed(range(response_length)):
            nextvalues = values[:, t + 1] if t < response_length - 1 else 0.0
            delta = rewards[:, t] + self.gamma * nextvalues - values[:, t]
            lastgaelam = delta + self.gamma * self.lam * lastgaelam
            advantages_reversed.append(lastgaelam)
        advantages = torch.stack(advantages_reversed[::-1], dim=1)
        returns = advantages + values
        if use_whitening:
            advantages = whiten(advantages)
        return advantages.detach(), returns

    def loss(
        self,
        logprobs: TensorType["batch_size", "response_size"],
        values: TensorType["batch_size", "response_size"],
        old_logprobs: TensorType["batch_size", "response_size"],
        old_values: TensorType["batch_size", "response_size"],
        advantages: TensorType["batch_size", "response_size"],
        returns: TensorType["batch_size", "response_size"],
        mask: TensorType["batch_size", "response_size"],
    ):
        """PPO objective function.
        References:
        - https://stable-baselines.readthedocs.io/en/master/modules/ppo2.html
        """
        values_clipped = torch.clamp(
            values,
            old_values - self.cliprange_value,
            old_values + self.cliprange_value,
        )
        n = mask.sum()

        vf_loss1 = (values - returns) ** 2
        vf_loss2 = (values_clipped - returns) ** 2
        vf_loss = 0.5 * torch.sum(torch.max(vf_loss1, vf_loss2) * mask) / n
        vf_clipfrac = torch.sum((vf_loss2 > vf_loss1).float() * mask) / n

        log_ratio = (logprobs - old_logprobs) * mask
        ratio = torch.exp(log_ratio)
        # Unbiased KL-div estimates (`k3`). Ref: http://joschu.net/blog/kl-approx.html
        with torch.no_grad():
            approx_kl = torch.mean((ratio - 1) - log_ratio)

        pg_loss1 = -advantages * ratio
        pg_loss2 = -advantages * torch.clamp(
            ratio,
            1.0 - self.cliprange,
            1.0 + self.cliprange,
        )
        pg_loss = torch.sum(torch.max(pg_loss1, pg_loss2) * mask) / n
        pg_clipfrac = torch.sum((pg_loss2 > pg_loss1).float() * mask) / n

        loss = pg_loss + self.vf_coef * vf_loss

        stats = dict(
            losses=dict(
                total_loss=loss.item(),
                policy_loss=pg_loss.item(),
                value_loss=vf_loss.item(),
            ),
            values=dict(
                get_tensor_stats(values, mask, n),
                values_error=torch.sum(((values - returns) * mask) ** 2) / n,
                clipfrac=vf_clipfrac,
            ),
            old_values=get_tensor_stats(old_values, mask, n),
            returns=get_tensor_stats(returns, mask, n),
            policy=dict(approx_kl=approx_kl.item(), clipfrac=pg_clipfrac.item()),
            ratio=(ratio * mask).sum() / n,
            padding_percentage=n / mask.numel(),
        )

        return loss, flatten_dict(stats)


# PPO Layers


@dataclass
class CausalLMOutputWithCrossAttentions(ModelOutput):
    loss: Optional[torch.FloatTensor] = None
    logits: torch.FloatTensor = None
    past_key_values: Optional[Tuple[Tuple[torch.FloatTensor]]] = None
    hidden_states: Optional[Tuple[torch.FloatTensor]] = None
    attentions: Optional[Tuple[torch.FloatTensor]] = None
    cross_attentions: Optional[Tuple[torch.FloatTensor]] = None
    value: Optional[torch.FloatTensor] = None


class CausalLMWithValueHead(nn.Module):
    """The CausalLMWithValueModel class implements a causal language model with
    a secondary, scalar head.
    """

    def __init__(self, config: Union[transformers.PretrainedConfig, str]):
        super().__init__()
        if isinstance(config, str):
            self.config = transformers.AutoConfig.from_pretrained(config)
            self.base_model = transformers.AutoModelForCausalLM.from_pretrained(config)
        else:
            self.config = config
            self.base_model = transformers.AutoModelForCausalLM.from_config(config)

        self.base_model.transformer = hf_get_causal_base_model(self.base_model)
        self.base_model.lm_head = hf_get_lm_head(self.base_model)
        self.v_head = make_head(hf_get_hidden_size(self.config), 1)

        # Cache `transformer.forward` args for general use (avoids incompatible args across architectures)
        self.base_model_transformer_args = inspect.getfullargspec(
            self.base_model.transformer.forward
        ).args

    def _get_compatible_forward_kwargs(self, **kwargs) -> Dict[str, Any]:
        """Filter out arguments not supported by the specific instance of `base_model.transformer.forward`"""
        return {
            k: v for k, v in kwargs.items() if k in self.base_model_transformer_args
        }

    def generate(self, input_ids, **kwargs):
        return self.base_model.generate(input_ids, **kwargs)

    def forward(
        self,
        input_ids=None,
        attention_mask=None,
        past_key_values=None,
        position_ids=None,
        head_mask=None,
        inputs_embeds=None,
        return_dict=False,
    ):
        forward_kwargs = self._get_compatible_forward_kwargs(
            input_ids=input_ids,
            attention_mask=attention_mask,
            position_ids=position_ids,
            past_key_values=past_key_values,
            head_mask=head_mask,
            inputs_embeds=inputs_embeds,
        )
        transformer_outputs = self.base_model.transformer(**forward_kwargs)
        last_hidden_state = transformer_outputs.last_hidden_state
        lm_logits = self.base_model.lm_head(last_hidden_state)
        value = self.v_head(last_hidden_state).squeeze(-1)

        if not return_dict:
            outputs = (lm_logits,) + transformer_outputs[1:] + (value,)
            return outputs

        return CausalLMOutputWithCrossAttentions(
            loss=None,
            logits=lm_logits,
            past_key_values=transformer_outputs.past_key_values,
            hidden_states=transformer_outputs.hidden_states,
            attentions=transformer_outputs.attentions,
            cross_attentions=transformer_outputs.cross_attentions,
            value=value,
        )


class CausalLMHydraWithValueHead(nn.Module):
    """The CausalLMHydraWithValueHead class implements a causal language model
    with a secondary, scalar head.
    """

    def __init__(
        self,
        config: Union[transformers.PretrainedConfig, str],
        num_layers_unfrozen: int = -1,
    ):
        super().__init__()

        if isinstance(config, str):
            self.config = transformers.AutoConfig.from_pretrained(config)
            self.base_model = transformers.AutoModelForCausalLM.from_pretrained(config)
        else:
            self.config = config
            self.base_model = transformers.AutoModelForCausalLM.from_config(config)

        self.base_model.transformer = hf_get_causal_base_model(self.base_model)
        self.base_model.lm_head = hf_get_lm_head(self.base_model)
        self.v_head = make_head(hf_get_hidden_size(self.config), 1)

        self.num_layers_unfrozen = num_layers_unfrozen
        if self.num_layers_unfrozen > 0:
            transformer_blocks = list(hf_get_causal_hidden_layers(self.base_model))
            branch_class = hf_get_causal_lm_branch_class(self.config)
            self.frozen_head = branch_class(
                self.config,
                transformer_blocks[-self.num_layers_unfrozen :],
                final_norm=hf_get_causal_final_norm(self.base_model),
                lm_head=self.base_model.lm_head,
            )
        # Cache `transformer.forward` args for general use (avoids incompatible args across architectures)
        self.base_model_transformer_args = inspect.getfullargspec(
            self.base_model.transformer.forward
        ).args

    def _get_compatible_forward_kwargs(self, **kwargs) -> Dict[str, Any]:
        """Filter out arguments not supported by the specific instance of `base_model.transformer.forward`"""
        return {
            k: v for k, v in kwargs.items() if k in self.base_model_transformer_args
        }

    def generate(self, input_ids, **x):
        return self.base_model.generate(input_ids, **x)

    def forward_hydra(self, input_ids, **forward_kwargs):
        forward_kwargs = self._get_compatible_forward_kwargs(**forward_kwargs)
        if forward_kwargs.get("return_dict") is not None:
            return_dict = forward_kwargs["return_dict"]
        else:
            return_dict = True
        forward_kwargs["return_dict"] = True
        forward_kwargs["output_hidden_states"] = True
        output = self.forward(input_ids, **forward_kwargs)
        all_hidden_states = output.hidden_states
        # Get output of last frozen hidden layer
        # Select hidden state before first layer of branch.
        input_hidden_state = all_hidden_states[-(self.num_layers_unfrozen + 1)]
        # Get size of last hidden state
        output_shape = all_hidden_states[-1].size()
        outputs = self.frozen_head(input_hidden_state, output_shape, **forward_kwargs)
        if not return_dict:
            return outputs.logits
        return outputs

    def forward(
        self,
        input_ids: Optional[torch.LongTensor] = None,
        attention_mask: Optional[torch.FloatTensor] = None,
        position_ids: Optional[torch.LongTensor] = None,
        token_type_ids: Optional[torch.LongTensor] = None,
        head_mask: Optional[torch.FloatTensor] = None,
        inputs_embeds: Optional[torch.FloatTensor] = None,
        past_key_values: Optional[Tuple[Tuple[torch.FloatTensor]]] = None,
        output_attentions: Optional[bool] = False,
        output_hidden_states: Optional[bool] = True,
        return_dict: Optional[bool] = None,
    ):
        forward_kwargs = self._get_compatible_forward_kwargs(
            input_ids=input_ids,
            attention_mask=attention_mask,
            position_ids=position_ids,
            head_mask=head_mask,
            inputs_embeds=inputs_embeds,
            past_key_values=past_key_values,
            output_attentions=output_attentions,
            output_hidden_states=output_hidden_states,
            token_type_ids=token_type_ids,
        )
        transformer_outputs = self.base_model.transformer(**forward_kwargs)
        last_hidden_state = transformer_outputs.last_hidden_state
        lm_logits = self.base_model.lm_head(last_hidden_state)
        value = self.v_head(last_hidden_state).squeeze(-1)

        if not return_dict:
            outputs = (lm_logits,) + transformer_outputs[1:] + (value,)
            return outputs

        return CausalLMOutputWithCrossAttentions(
            loss=None,
            logits=lm_logits,
            past_key_values=transformer_outputs.past_key_values,
            hidden_states=transformer_outputs.hidden_states,
            attentions=transformer_outputs.attentions,
            cross_attentions=None,
            value=value,
        )


class GPTModelBranch(transformers.PreTrainedModel):
    """
    GPTModelBranch implements the frozen upper trunk of the reference model
    used when computing the PPO KL-divergence penalty. Expects a list of
    frozen transformer blocks and an lm_head from the base model.
    """

    def __init__(
        self,
        config: transformers.PretrainedConfig,
        transformer_blocks: nn.ModuleList,
        final_norm: nn.Module,
        lm_head: nn.Module,
    ):
        super().__init__(config)

        # Defined by the main trunk
        self.hidden_size = hf_get_hidden_size(config)
        self.transformer_blocks = deepcopy(nn.ModuleList(transformer_blocks))
        self.final_norm = deepcopy(final_norm)
        self.lm_head = deepcopy(lm_head)

        # Model parallel
        self.model_parallel = False
        self.device_map = None
        self.gradient_checkpointing = False

        # Turning off grad saves memory
        for parameter in self.parameters():
            parameter.requires_grad_(False)

    def forward(  # noqa: max-complexity
        self,
        hidden_states: torch.Tensor,  # Takes as input hidden_states instead of input_ids
        output_shape: torch.Tensor,  # output_size given by main trunk
        past_key_values: Optional[Tuple[Tuple[torch.Tensor]]] = None,
        attention_mask: Optional[torch.FloatTensor] = None,
        head_mask: Optional[torch.FloatTensor] = None,
        encoder_hidden_states: Optional[torch.Tensor] = None,
        encoder_attention_mask: Optional[torch.FloatTensor] = None,
        use_cache: Optional[bool] = None,
        output_attentions: Optional[bool] = None,
        output_hidden_states: Optional[bool] = None,
        return_dict: Optional[bool] = False,
        position_ids: Optional[torch.LongTensor] = None,
    ) -> Union[Tuple, CausalLMOutputWithCrossAttentions]:

        batch_size = hidden_states.size()[0]

        output_attentions = (
            output_attentions
            if output_attentions is not None
            else self.config.output_attentions
        )
        output_hidden_states = (
            output_hidden_states
            if output_hidden_states is not None
            else self.config.output_hidden_states
        )
        use_cache = use_cache if use_cache is not None else self.config.use_cache
        return_dict = (
            return_dict if return_dict is not None else self.config.use_return_dict
        )

        device = hidden_states.device

        if past_key_values is None:
            past_key_values = tuple([None] * len(self.transformer_blocks))

        # GPT2Attention mask.
        if attention_mask is not None:
            if batch_size <= 0:
                raise ValueError("batch_size has to be defined and > 0")
            attention_mask = attention_mask.view(batch_size, -1)
            # We create a 3D attention mask from a 2D tensor mask.
            # Sizes are [batch_size, 1, 1, to_seq_length]
            # So we can broadcast to [batch_size, num_heads, from_seq_length, to_seq_length]
            # this attention mask is more simple than the triangular masking of causal attention
            # used in OpenAI GPT, we just need to prepare the broadcast dimension here.
            attention_mask = attention_mask[:, None, None, :]

            # Since attention_mask is 1.0 for positions we want to attend and 0.0 for
            # masked positions, this operation will create a tensor which is 0.0 for
            # positions we want to attend and the dtype's smallest value for masked positions.
            # Since we are adding it to the raw scores before the softmax, this is
            # effectively the same as removing these entirely.
            attention_mask = attention_mask.to(dtype=self.dtype)  # fp16 compatibility
            attention_mask = (1.0 - attention_mask) * torch.finfo(self.dtype).min

        # If a 2D or 3D attention mask is provided for the cross-attention
        # we need to make broadcastable to [batch_size, num_heads, seq_length, seq_length]
        if self.config.add_cross_attention and encoder_hidden_states is not None:
            (
                encoder_batch_size,
                encoder_sequence_length,
                _,
            ) = encoder_hidden_states.size()
            encoder_hidden_shape = (encoder_batch_size, encoder_sequence_length)
            if encoder_attention_mask is None:
                encoder_attention_mask = torch.ones(encoder_hidden_shape, device=device)
            encoder_attention_mask = self.invert_attention_mask(encoder_attention_mask)
        else:
            encoder_attention_mask = None

        # Prepare head mask if needed
        # 1.0 in head_mask indicate we keep the head
        # attention_probs has shape bsz x n_heads x N x N
        # head_mask has shape n_layer x batch x n_heads x N x N
        head_mask = self.get_head_mask(head_mask, hf_get_num_hidden_layers(self.config))

        presents = () if use_cache else None
        all_self_attentions = () if output_attentions else None
        all_cross_attentions = (
            () if output_attentions and self.config.add_cross_attention else None
        )
        all_hidden_states = () if output_hidden_states else None
        for i, (block, layer_past) in enumerate(
            zip(self.transformer_blocks, past_key_values)
        ):

            # Model parallel
            if self.model_parallel:
                torch.cuda.set_device(hidden_states.device)
                # Ensure layer_past is on same device as hidden_states (might not be correct)
                if layer_past is not None:
                    layer_past = tuple(
                        past_state.to(hidden_states.device) for past_state in layer_past
                    )
                # Ensure that attention_mask is always on the same device as hidden_states
                if attention_mask is not None:
                    attention_mask = attention_mask.to(hidden_states.device)
                if isinstance(head_mask, torch.Tensor):
                    head_mask = head_mask.to(hidden_states.device)
            if output_hidden_states:
                all_hidden_states = all_hidden_states + (hidden_states,)

            # Assumes we are never training the branch
            block_params = inspect.getfullargspec(block.forward).args
            if "encoder_hidden_states" in block_params:
                outputs = block(
                    hidden_states,
                    layer_past=layer_past,
                    attention_mask=attention_mask,
                    head_mask=head_mask[i],
                    encoder_hidden_states=encoder_hidden_states,
                    encoder_attention_mask=encoder_attention_mask,
                    use_cache=use_cache,
                    output_attentions=output_attentions,
                )
            else:
                outputs = block(
                    hidden_states,
                    layer_past=layer_past,
                    attention_mask=attention_mask,
                    head_mask=head_mask[i],
                    use_cache=use_cache,
                    output_attentions=output_attentions,
                )

            hidden_states = outputs[0]
            if use_cache is True:
                presents = presents + (outputs[1],)

            if output_attentions:
                all_self_attentions = all_self_attentions + (
                    outputs[2 if use_cache else 1],
                )
                if self.config.add_cross_attention:
                    all_cross_attentions = all_cross_attentions + (
                        outputs[3 if use_cache else 2],
                    )

            # Model Parallel: If it's the last layer for that device, put things on the next device
            if self.model_parallel:
                for k, v in self.device_map.items():
                    if i == v[-1] and "cuda:" + str(k) != self.last_device:
                        hidden_states = hidden_states.to("cuda:" + str(k + 1))

        hidden_states = self.final_norm(hidden_states)

        hidden_states = hidden_states.view(output_shape)
        # Add last hidden state
        if output_hidden_states:
            all_hidden_states = all_hidden_states + (hidden_states,)

        # last_hidden_state = hidden_states
        # past_key_values = presents
        # hidden_states = all_hidden_states
        # attentions = all_self_attentions
        # cross_attentions = all_cross_attentions

        # START OF CAUSAL HEAD #
        # hidden_states = hidden_states.to(torch.float32) Present for gptj

        if self.model_parallel:
            torch.cuda.set_device(self.transformer.first_device)
            hidden_states = hidden_states.to(self.lm_head.weight.device)

        lm_logits = self.lm_head(hidden_states)

        if not return_dict:
            outputs = (lm_logits,) + (None,) + (None,)
            return outputs

        return CausalLMOutputWithCrossAttentions(
            loss=None,
            logits=lm_logits,
            past_key_values=presents,
            hidden_states=all_hidden_states,
            attentions=all_self_attentions,
            cross_attentions=all_cross_attentions,
            value=None,
        )


class OPTModelBranch(transformers.PreTrainedModel):
    """
    OPTModelBranch implements the frozen upper trunk of the reference model
    used when computing the PPO KL-divergence penalty. Expects a list of
    frozen transformer blocks and an lm_head from the base model.
    """

    def __init__(
        self,
        config: transformers.PretrainedConfig,
        transformer_blocks: nn.ModuleList,
        final_norm: nn.Module,
        lm_head: nn.Module,
    ):
        super().__init__(config)

        # Defined by the main trunk
        self.hidden_size = hf_get_hidden_size(config)
        self.transformer_blocks = deepcopy(nn.ModuleList(transformer_blocks))
        self.final_norm = deepcopy(final_norm)
        self.lm_head = deepcopy(lm_head)

        # Model parallel
        self.model_parallel = False
        self.device_map = None
        self.gradient_checkpointing = False

        # Turning off grad saves memory
        for parameter in self.parameters():
            parameter.requires_grad_(False)

    def forward(  # noqa: max-complexity
        self,
        hidden_states: torch.Tensor,  # Takes as input hidden_states instead of input_ids
        output_shape: torch.Tensor,  # output_size given by main trunk
        past_key_values: Optional[Tuple[Tuple[torch.Tensor]]] = None,
        attention_mask: Optional[torch.FloatTensor] = None,
        head_mask: Optional[torch.FloatTensor] = None,
        encoder_hidden_states: Optional[torch.Tensor] = None,
        encoder_attention_mask: Optional[torch.FloatTensor] = None,
        use_cache: Optional[bool] = None,
        output_attentions: Optional[bool] = None,
        output_hidden_states: Optional[bool] = None,
        return_dict: Optional[bool] = False,
        position_ids: Optional[torch.LongTensor] = None,
    ) -> Union[Tuple, CausalLMOutputWithCrossAttentions]:
        """Override OPTForCausalLM"""
        output_attentions = (
            output_attentions
            if output_attentions is not None
            else self.config.output_attentions
        )
        output_hidden_states = (
            output_hidden_states
            if output_hidden_states is not None
            else self.config.output_hidden_states
        )
        use_cache = use_cache if use_cache is not None else self.config.use_cache
        return_dict = (
            return_dict if return_dict is not None else self.config.use_return_dict
        )

        #######################################################################
        # Modififed OPTDecoder.forward
        #######################################################################

        past_key_values_length = (
            past_key_values[0][0].shape[2] if past_key_values is not None else 0
        )

        if attention_mask is None:
            attention_mask = torch.ones(
                hidden_states.shape[:2], dtype=torch.bool, device=hidden_states.device
            )

        input_shape = hidden_states.size()[:-1]
        # [bsz, seq_len] -> [bsz, 1, tgt_seq_len, src_seq_len]
        combined_attention_mask = None
        if input_shape[-1] > 1:
            combined_attention_mask = modeling_opt._make_causal_mask(
                input_shape,
                hidden_states.dtype,
                past_key_values_length=past_key_values_length,
            ).to(hidden_states.device)

        if attention_mask is not None:
            # [bsz, seq_len] -> [bsz, 1, tgt_seq_len, src_seq_len]
            expanded_attn_mask = modeling_opt._expand_mask(
                attention_mask, hidden_states.dtype, tgt_len=input_shape[-1]
            ).to(hidden_states.device)
            combined_attention_mask = (
                expanded_attn_mask
                if combined_attention_mask is None
                else expanded_attn_mask + combined_attention_mask
            )
        attention_mask = combined_attention_mask

        # decoder layers
        all_hidden_states = () if output_hidden_states else None
        all_self_attns = () if output_attentions else None
        next_decoder_cache = () if use_cache else None

        # check if head_mask has a correct number of layers specified if desired
        for attn_mask, mask_name in zip([head_mask], ["head_mask"]):
            if attn_mask is not None:
                if attn_mask.size()[0] != (len(self.transformer_blocks)):
                    raise ValueError(
                        f"The `{mask_name}` should be specified for {len(self.transformer_blocks)} layers, but it is for"
                        f" {head_mask.size()[0]}."
                    )

        for idx, decoder_layer in enumerate(self.transformer_blocks):
            if output_hidden_states:
                all_hidden_states += (hidden_states,)

            past_key_value = (
                past_key_values[idx] if past_key_values is not None else None
            )

            layer_outputs = decoder_layer(
                hidden_states,
                past_key_value=past_key_value,
                attention_mask=attention_mask,
                layer_head_mask=(head_mask[idx] if head_mask is not None else None),
                use_cache=use_cache,
                output_attentions=output_attentions,
            )

            hidden_states = layer_outputs[0]

            if use_cache:
                next_decoder_cache += (layer_outputs[2 if output_attentions else 1],)

            if output_attentions:
                all_self_attns += (layer_outputs[1],)

        if self.final_norm is not None:
            hidden_states = self.final_norm(hidden_states)

        # TODO: Add output projection support
        # https://github.com/huggingface/transformers/blob/699e90437f984d69ad3c9b891dd2e9d0fc2cffe4/src/transformers/models/opt/modeling_opt.py#L499  # noqa: E501
        # if self.project_out is not None:
        #     hidden_states = self.project_out(hidden_states)

        # add hidden states from the last decoder layer
        if output_hidden_states:
            all_hidden_states += (hidden_states,)

        next_cache = next_decoder_cache if use_cache else None

        #######################################################################
        # End of modified OPTDecoder.forward
        #######################################################################

        lm_logits = self.lm_head(hidden_states).contiguous()

        if not return_dict:
            return tuple(
                v
                for v in [
                    lm_logits,
                    hidden_states,
                    next_cache,
                    all_hidden_states,
                    all_self_attns,
                ]
                if v is not None
            )

        return CausalLMOutputWithCrossAttentions(
            loss=None,
            logits=lm_logits,
            past_key_values=next_cache,
            hidden_states=all_hidden_states,
            attentions=all_self_attns,
            cross_attentions=None,
            value=None,
        )


class BloomModelBranch(transformers.PreTrainedModel):
    """
    BloomModelBranch implements the frozen upper trunk of the reference model
    used when computing the PPO KL-divergence penalty. Expects a list of
    frozen transformer blocks and an lm_head from the base model.
    """

    def __init__(
        self,
        config: transformers.PretrainedConfig,
        transformer_blocks: nn.ModuleList,
        final_norm: nn.Module,
        lm_head: nn.Module,
    ):
        super().__init__(config)

        # Defined by the main trunk
        self.hidden_size = hf_get_hidden_size(config)
        self.transformer_blocks = deepcopy(nn.ModuleList(transformer_blocks))
        self.final_norm = deepcopy(final_norm)
        self.lm_head = deepcopy(lm_head)

        # Model parallel
        self.model_parallel = False
        self.device_map = None
        self.gradient_checkpointing = False

        # Turning off grad saves memory
        for parameter in self.parameters():
            parameter.requires_grad_(False)

    def forward(  # noqa: C901
        self,
        hidden_states: torch.Tensor,  # Takes as input hidden_states instead of input_ids
        output_shape: torch.Tensor,  # output_size given by main trunk
        past_key_values: Optional[Tuple[Tuple[torch.Tensor]]] = None,
        attention_mask: Optional[torch.FloatTensor] = None,
        head_mask: Optional[torch.FloatTensor] = None,
        encoder_hidden_states: Optional[torch.Tensor] = None,
        encoder_attention_mask: Optional[torch.FloatTensor] = None,
        use_cache: Optional[bool] = None,
        output_attentions: Optional[bool] = None,
        output_hidden_states: Optional[bool] = None,
        return_dict: Optional[bool] = False,
        position_ids: Optional[torch.LongTensor] = None,
    ) -> Union[Tuple, CausalLMOutputWithCrossAttentions]:
        output_attentions = (
            output_attentions
            if output_attentions is not None
            else self.config.output_attentions
        )
        output_hidden_states = (
            output_hidden_states
            if output_hidden_states is not None
            else self.config.output_hidden_states
        )
        use_cache = use_cache if use_cache is not None else self.config.use_cache
        return_dict = (
            return_dict if return_dict is not None else self.config.use_return_dict
        )

        #######################################################################
        # Modififed BloomModel.forward
        #######################################################################

        batch_size, seq_length = hidden_states.shape[:2]

        if past_key_values is None:
            past_key_values = tuple([None] * len(self.transformer_blocks))

        # Prepare head mask if needed
        # 1.0 in head_mask indicate we keep the head
        # attention_probs has shape batch_size x num_heads x N x N
        # head_mask has shape n_layer x batch x num_heads x N x N
        head_mask = self.get_head_mask(head_mask, hf_get_num_hidden_layers(self.config))

        presents = () if use_cache else None
        all_self_attentions = () if output_attentions else None
        all_hidden_states = () if output_hidden_states else None

        # Compute alibi tensor: check modeling_bloom.build_alibi_tensor documentation
        seq_length_with_past = seq_length
        past_key_values_length = 0
        if past_key_values[0] is not None:
            past_key_values_length = past_key_values[0][0].shape[2]
            seq_length_with_past = seq_length_with_past + past_key_values_length
        if attention_mask is None:
            attention_mask = torch.ones(
                (batch_size, seq_length_with_past), device=hidden_states.device
            )
        else:
            attention_mask = attention_mask.to(hidden_states.device)

        alibi = modeling_bloom.build_alibi_tensor(
            attention_mask, self.config.n_head, dtype=hidden_states.dtype
        )

        # create causal mask
        # [batch_size, seq_length] -> [batch_size, 1, tgt_length, src_length]
        combined_attention_mask = None
        device = attention_mask.device
        input_shape = (batch_size, seq_length)
        _, src_length = input_shape

        if src_length > 1:
            combined_attention_mask = modeling_bloom._make_causal_mask(
                input_shape,
                device=device,
                past_key_values_length=past_key_values_length,
            )

        # [batch_size, seq_length] -> [batch_size, 1, tgt_length, src_length]
        expanded_attn_mask = modeling_bloom._expand_mask(
            attention_mask, tgt_length=src_length
        )
        combined_attention_mask = (
            expanded_attn_mask
            if combined_attention_mask is None
            else expanded_attn_mask | combined_attention_mask
        )
        causal_mask = combined_attention_mask

        for i, (block, layer_past) in enumerate(
            zip(self.transformer_blocks, past_key_values)
        ):

            if output_hidden_states:
                all_hidden_states = all_hidden_states + (hidden_states,)

            outputs = block(
                hidden_states,
                layer_past=layer_past,
                attention_mask=causal_mask,
                head_mask=head_mask[i],
                use_cache=use_cache,
                output_attentions=output_attentions,
                alibi=alibi,
            )

            hidden_states = outputs[0]
            if use_cache is True:
                presents = presents + (outputs[1],)

            if output_attentions:
                all_self_attentions = all_self_attentions + (
                    outputs[2 if use_cache else 1],
                )

        # Add last hidden state
        hidden_states = self.final_norm(hidden_states)

        if output_hidden_states:
            all_hidden_states = all_hidden_states + (hidden_states,)

        #######################################################################
        # End of modified BloomModel.forward
        #######################################################################

        lm_logits = self.lm_head(hidden_states)

        if not return_dict:
            return tuple(
                v
                for v in [
                    lm_logits,
                    hidden_states,
                    presents,
                    all_hidden_states,
                    all_self_attentions,
                ]
                if v is not None
            )

        return CausalLMOutputWithCrossAttentions(
            loss=None,
            logits=lm_logits,
            past_key_values=presents,
            hidden_states=all_hidden_states,
            attentions=all_self_attentions,
            cross_attentions=None,
            value=None,
        )


def hf_get_causal_lm_branch_class(
    config: transformers.PretrainedConfig,
) -> "ModelBranch":
    """Returns the CausalLM branch class for the given config."""
    gpt_branch_supported_archs = [
        "GPTJForCausalLM",
        "GPT2LMHeadModel",
        "GPTNeoForCausalLM",
        "GPTNeoXForCausalLM",
    ]
    opt_branch_supported_archs = ["OPTForCausalLM"]
    bloom_branch_supported_archs = ["BloomModel", "BloomForCausalLM"]
    arch = config.architectures[0]
    if arch in gpt_branch_supported_archs:
        return GPTModelBranch
    elif arch in opt_branch_supported_archs:
        return OPTModelBranch
    elif arch in bloom_branch_supported_archs:
        return BloomModelBranch
    else:
        all_supported_archs = sum(
            [
                gpt_branch_supported_archs,
                opt_branch_supported_archs,
                bloom_branch_supported_archs,
            ],
            [],
        )
        raise ValueError(
            f"Unsupported architecture: `{arch}`. The following architectures are "
            f"available for model branching:\n{all_supported_archs}"
        )<|MERGE_RESOLUTION|>--- conflicted
+++ resolved
@@ -1,7 +1,7 @@
 import inspect
 from copy import deepcopy
 from dataclasses import dataclass
-from typing import Any, Dict, Optional, Tuple, Union, List
+from typing import Any, Dict, Optional, Tuple, Union
 
 import numpy as np
 import torch
@@ -26,12 +26,6 @@
     whiten,
 )
 
-<<<<<<< HEAD
-from trlx.utils.modeling import construct_delta_model
-
-
-=======
->>>>>>> 17df88e6
 # KL Controllers
 
 

--- conflicted
+++ resolved
@@ -2,11 +2,7 @@
 import inspect
 from copy import deepcopy
 from dataclasses import dataclass
-<<<<<<< HEAD
 from typing import Any, Dict, List, Optional, Tuple, Union
-=======
-from typing import List, Optional, Tuple, Union
->>>>>>> 195bf019
 
 import numpy as np
 import torch
@@ -20,8 +16,11 @@
 from trlx.data.method_configs import MethodConfig, register_method
 from trlx.utils.modeling import (
     PreTrainedModelWrapper,
+    PreTrainedModelWrapper,
     flatten_dict,
     get_tensor_stats,
+    hf_get_decoder_blocks,
+    hf_get_decoder_final_norm,
     hf_get_decoder_blocks,
     hf_get_decoder_final_norm,
     hf_get_hidden_size,
@@ -244,27 +243,34 @@
     encoder_hidden_states: Optional[Tuple[torch.FloatTensor]] = None
     encoder_attentions: Optional[Tuple[torch.FloatTensor]] = None
     value: Optional[torch.FloatTensor] = None
-
-
-<<<<<<< HEAD
+@dataclass
+class Seq2SeqLMOutputWithValue(ModelOutput):
+    loss: Optional[torch.FloatTensor] = None
+    logits: Optional[torch.FloatTensor] = None
+    past_key_values: Optional[Tuple[Tuple[torch.FloatTensor]]] = None
+    decoder_hidden_states: Optional[Tuple[torch.FloatTensor]] = None
+    decoder_attentions: Optional[Tuple[torch.FloatTensor]] = None
+    cross_attentions: Optional[Tuple[torch.FloatTensor]] = None
+    encoder_last_hidden_state: Optional[torch.FloatTensor] = None
+    encoder_hidden_states: Optional[Tuple[torch.FloatTensor]] = None
+    encoder_attentions: Optional[Tuple[torch.FloatTensor]] = None
+    value: Optional[torch.FloatTensor] = None
+
+
 # Value Head Architectures
-=======
 # PPO Architectures
 
->>>>>>> 195bf019
-
-class AutoModelForCausalLMWithValueHead(PreTrainedModelWrapper):
-
-<<<<<<< HEAD
+
 class AutoModelForCausalLMWithValueHead(PreTrainedModelWrapper):
     """An `AutoModel` class wrapper for `transformers` causal models that have a 
     language modeling head and a value head.
     """
-=======
+
     _auto_model_parent_class = transformers.AutoModelForCausalLM
     _supported_modules = ["v_head"]
     _supported_args = []
->>>>>>> 195bf019
+
+class AutoModelForCausalLMWithValueHead(PreTrainedModelWrapper):
 
     _auto_model_parent_class = transformers.AutoModelForCausalLM
     _supported_modules = ["v_head"]
@@ -272,7 +278,6 @@
 
     def __init__(
         self,
-<<<<<<< HEAD
         pretrained_model: transformers.PreTrainedModel,
     ):
         super().__init__(pretrained_model)
@@ -333,12 +338,6 @@
         if not return_dict:
             return outputs.logits
         return outputs
-=======
-        pretrained_model_name_or_path: Union[str, transformers.PreTrainedModel],
-    ):
-        super().__init__(pretrained_model_name_or_path)
-        self.v_head = make_head(hf_get_hidden_size(self.pretrained_model.config), 1)
->>>>>>> 195bf019
 
     def forward(
         self,
@@ -349,27 +348,39 @@
         head_mask: Optional[torch.Tensor] = None,
         inputs_embeds: Optional[torch.FloatTensor] = None,
         output_hidden_states: Optional[bool] = None,
+        output_hidden_states: Optional[bool] = None,
         return_dict: Optional[bool] = None,
+    ) -> Union[Tuple, CausalLMOutputWithValue]:
+        forward_kwargs = self.get_compatible_forward_kwargs(
     ) -> Union[Tuple, CausalLMOutputWithValue]:
         forward_kwargs = self.get_compatible_forward_kwargs(
             input_ids=input_ids,
             attention_mask=attention_mask,
             position_ids=position_ids,
             past_key_values=past_key_values,
+            past_key_values=past_key_values,
             head_mask=head_mask,
             inputs_embeds=inputs_embeds,
             return_dict=return_dict,
+            return_dict=return_dict,
         )
         forward_kwargs["output_hidden_states"] = True
         forward_kwargs["return_dict"] = True
 
         outputs = self.pretrained_model(**forward_kwargs)
         value = self.v_head(outputs.hidden_states[-1]).squeeze(-1)
+        forward_kwargs["output_hidden_states"] = True
+        forward_kwargs["return_dict"] = True
+
+        outputs = self.pretrained_model(**forward_kwargs)
+        value = self.v_head(outputs.hidden_states[-1]).squeeze(-1)
 
         if not return_dict:
             outputs = (outputs.logits,) + outputs[1:] + (value,)
+            outputs = (outputs.logits,) + outputs[1:] + (value,)
             return outputs
 
+        return CausalLMOutputWithValue(
         return CausalLMOutputWithValue(
             loss=None,
             logits=outputs.logits,
@@ -377,9 +388,16 @@
             hidden_states=outputs.hidden_states,
             attentions=outputs.attentions,
             cross_attentions=outputs.get("cross_attentions", None),
+            logits=outputs.logits,
+            past_key_values=outputs.past_key_values,
+            hidden_states=outputs.hidden_states,
+            attentions=outputs.attentions,
+            cross_attentions=outputs.get("cross_attentions", None),
             value=value,
         )
 
+    def generate(self, *args, **kwargs) -> Union[ModelOutput, torch.LongTensor]:
+        return self.pretrained_model.generate(*args, **kwargs)
     def generate(self, *args, **kwargs) -> Union[ModelOutput, torch.LongTensor]:
         return self.pretrained_model.generate(*args, **kwargs)
 
@@ -393,6 +411,16 @@
         for k, v in v_head_state_dict.items():
             pretrained_model_state_dict[f"v_head.{k}"] = v
         return pretrained_model_state_dict
+    def state_dict(self, *args, **kwargs):
+        """
+        Returns the state dictionary of the model. We add the state dictionary of the value head
+        to the state dictionary of the wrapped model by prepending the key with `v_head.`.
+        """
+        pretrained_model_state_dict = self.pretrained_model.state_dict(*args, **kwargs)
+        v_head_state_dict = self.v_head.state_dict(*args, **kwargs)
+        for k, v in v_head_state_dict.items():
+            pretrained_model_state_dict[f"v_head.{k}"] = v
+        return pretrained_model_state_dict
 
     def post_init(self, state_dict):
         """
@@ -405,7 +433,6 @@
                 state_dict[k.replace("v_head.", "")] = state_dict.pop(k)
         self.v_head.load_state_dict(state_dict, strict=False)
         del state_dict
-<<<<<<< HEAD
         import gc; gc.collect()  # noqa: E702
 
 
@@ -413,28 +440,19 @@
     """An `AutoModel` class wrapper for `transformers` sequence-to-sequence
     models that have a language modeling head and a value head.
     """
-=======
-        gc.collect()
-
-
-class AutoModelForSeq2SeqLMWithValueHead(PreTrainedModelWrapper):
->>>>>>> 195bf019
 
     _auto_model_parent_class = transformers.AutoModelForSeq2SeqLM
     _supported_modules = ["v_head"]
     _supported_args = []
+    _auto_model_parent_class = transformers.AutoModelForSeq2SeqLM
+    _supported_modules = ["v_head"]
+    _supported_args = []
 
     def __init__(
         self,
-<<<<<<< HEAD
         pretrained_model: transformers.PreTrainedModel,
     ):
         super().__init__(pretrained_model)
-=======
-        pretrained_model_name_or_path: Union[str, transformers.PreTrainedModel],
-    ):
-        super().__init__(pretrained_model_name_or_path)
->>>>>>> 195bf019
         self.v_head = make_head(hf_get_hidden_size(self.pretrained_model.config), 1)
 
     def forward(
@@ -456,6 +474,8 @@
         return_dict: Optional[bool] = None,
     ) -> Seq2SeqLMOutputWithValue:
         forward_kwargs = self.get_compatible_forward_kwargs(
+    ) -> Seq2SeqLMOutputWithValue:
+        forward_kwargs = self.get_compatible_forward_kwargs(
             input_ids=input_ids,
             attention_mask=attention_mask,
             decoder_input_ids=decoder_input_ids,
@@ -476,8 +496,14 @@
 
         outputs = self.pretrained_model(**forward_kwargs)
         last_hidden_state = outputs.decoder_hidden_states[-1]
+        forward_kwargs["output_hidden_states"] = True
+        forward_kwargs["return_dict"] = True
+
+        outputs = self.pretrained_model(**forward_kwargs)
+        last_hidden_state = outputs.decoder_hidden_states[-1]
         value = self.v_head(last_hidden_state).squeeze(-1)
 
+        return Seq2SeqLMOutputWithValue(
         return Seq2SeqLMOutputWithValue(
             loss=None,
             logits=outputs.lm_logits,
@@ -488,9 +514,19 @@
             encoder_hidden_states=outputs.encoder_hidden_states,
             encoder_attentions=outputs.encoder_attentions,
             past_key_values=outputs.past_key_values,
+            logits=outputs.lm_logits,
+            decoder_hidden_states=outputs.decoder_hidden_states,
+            decoder_attentions=outputs.decoder_attentions,
+            cross_attentions=outputs.cross_attentions,
+            encoder_last_hidden_state=outputs.encoder_last_hidden_state,
+            encoder_hidden_states=outputs.encoder_hidden_states,
+            encoder_attentions=outputs.encoder_attentions,
+            past_key_values=outputs.past_key_values,
             value=value,
         )
 
+    def generate(self, *args, **kwargs) -> Union[ModelOutput, torch.LongTensor]:
+        return self.pretrained_model.generate(*args, **kwargs)
     def generate(self, *args, **kwargs) -> Union[ModelOutput, torch.LongTensor]:
         return self.pretrained_model.generate(*args, **kwargs)
 
@@ -504,6 +540,16 @@
         for k, v in v_head_state_dict.items():
             pretrained_model_state_dict[f"v_head.{k}"] = v
         return pretrained_model_state_dict
+    def state_dict(self, *args, **kwargs):
+        """
+        Returns the state dictionary of the model. We add the state dictionary of the value head
+        to the state dictionary of the wrapped model by prepending the key with `v_head.`.
+        """
+        pretrained_model_state_dict = self.pretrained_model.state_dict(*args, **kwargs)
+        v_head_state_dict = self.v_head.state_dict(*args, **kwargs)
+        for k, v in v_head_state_dict.items():
+            pretrained_model_state_dict[f"v_head.{k}"] = v
+        return pretrained_model_state_dict
 
     def post_init(self, state_dict):
         """
@@ -516,11 +562,7 @@
                 state_dict[k.replace("v_head.", "")] = state_dict.pop(k)
         self.v_head.load_state_dict(state_dict, strict=False)
         del state_dict
-<<<<<<< HEAD
         import gc; gc.collect()  # noqa: E702
-=======
-        gc.collect()
->>>>>>> 195bf019
 
 
 # Hydra Architectures
@@ -532,95 +574,65 @@
     _supported_args = ["num_layers_unfrozen"]
 
     def __init__(
-        self,
-<<<<<<< HEAD
+# Hydra Architectures
+
+
+class AutoModelForCausalLMHydraWithValueHead(AutoModelForCausalLMWithValueHead):
+
+    _supported_modules = ["v_head", "frozen_head"]
+    _supported_args = ["num_layers_unfrozen"]
+
+    def __init__(
+        self,
         pretrained_model: transformers.PreTrainedModel,
         *,
         num_layers_unfrozen: int = -1,
     ):
         super().__init__(pretrained_model)
-=======
-        pretrained_model_name_or_path: Union[str, transformers.PreTrainedModel],
-        num_layers_unfrozen: int = -1,
-    ):
-        super().__init__(pretrained_model_name_or_path)
->>>>>>> 195bf019
         self.num_layers_unfrozen = num_layers_unfrozen
         if self.num_layers_unfrozen > 0:
             config = self.pretrained_model.config
             branch_class = hf_get_decoder_branch_class(config)
             self.frozen_head = branch_class(
-<<<<<<< HEAD
                 self.pretrained_model, self.num_layers_unfrozen
             )
 
     def forward_hydra(self, *args, **kwargs) -> CausalLMOutputWithValue:
-=======
-                config, self.pretrained_model, self.num_layers_unfrozen
-            )
-
-    def forward_hydra(self, *args, **kwargs) -> torch.FloatTensor:
->>>>>>> 195bf019
         forward_kwargs = self.get_compatible_forward_kwargs(**kwargs)
         forward_kwargs["return_dict"] = True
         forward_kwargs["output_hidden_states"] = True
 
         outputs = self.forward(*args, **forward_kwargs)
-<<<<<<< HEAD
         # Select the hidden state immediately before the first branching layer
         input_hidden_state = outputs.hidden_states[-(self.num_layers_unfrozen + 1)]
 
         # Get size of last hidden state
         forward_kwargs.pop("input_ids")  # Ignore `input_ids` for branch head
-=======
-        # Select the hidden state right before the first branching layer
-        input_hidden_state = outputs.hidden_states[-(self.num_layers_unfrozen + 1)]
-
-        # Get size of last hidden state
->>>>>>> 195bf019
         output_shape = outputs.hidden_states[-1].size()
         hydra_outputs = self.frozen_head(
             input_hidden_state, output_shape, **forward_kwargs
         )
 
-<<<<<<< HEAD
         return hydra_outputs
 
 
 class AutoModelForSeq2SeqLMHydraWithValueHead(AutoModelForSeq2SeqLMWithValueHead):
-=======
-        return hydra_outputs.logits
-
-
-class AutoModelForSeq2SeqLMHydraWithValueHead(PreTrainedModelWrapper):
->>>>>>> 195bf019
 
     _supported_modules = ["v_head", "frozen_head"]
     _supported_args = ["num_layers_unfrozen"]
 
     def __init__(
         self,
-<<<<<<< HEAD
         pretrained_model: transformers.PreTrainedModel,
         *,
         num_layers_unfrozen: int = -1,
     ):
         super().__init__(pretrained_model)
-=======
-        pretrained_model_name_or_path: Union[str, transformers.PreTrainedModel],
-        num_layers_unfrozen: int = -1,
-    ):
-        super().__init__(pretrained_model_name_or_path)
->>>>>>> 195bf019
         self.num_layers_unfrozen = num_layers_unfrozen
         if self.num_layers_unfrozen > 0:
             branch_class = T5Branch  # TODO: Add support for other model branches
             self.frozen_head = branch_class(
-<<<<<<< HEAD
                 self.pretrained_model, self.num_layers_unfrozen
-=======
-                self.config, self.pretrained_model, self.num_layers_unfrozen
->>>>>>> 195bf019
             )
 
     def forward_hydra(
@@ -629,11 +641,17 @@
         attention_mask: Optional[torch.Tensor] = None,
         decoder_input_ids: Optional[torch.LongTensor] = None,
         **kwargs,
-<<<<<<< HEAD
     ) -> Seq2SeqLMOutputWithValue:
         forward_kwargs = self.get_compatible_forward_args(**kwargs)
         forward_kwargs["return_dict"] = True
 
+        outputs = self.forward(
+            input_ids, attention_mask, decoder_input_ids, **forward_kwargs
+        )
+        # Select the hidden state right before the first branching layer
+        input_hidden_state = outputs.decoder_hidden_states[
+            -(self.num_layers_unfrozen + 1)
+        ]
         outputs = self.forward(
             input_ids, attention_mask, decoder_input_ids, **forward_kwargs
         )
@@ -651,22 +669,6 @@
             use_cache=False,
             output_attentions=False,
         )
-
-        return hydra_outputs
-
-=======
-    ) -> torch.FloatTensor:
-        forward_kwargs = self.get_compatible_forward_args(**kwargs)
-        forward_kwargs["return_dict"] = True
-
-        outputs = self.forward(
-            input_ids, attention_mask, decoder_input_ids, **forward_kwargs
-        )
-        # Select the hidden state right before the first branching layer
-        input_hidden_state = outputs.decoder_hidden_states[
-            -(self.num_layers_unfrozen + 1)
-        ]
-
         encoder_hidden_states = outputs.encoder_last_hidden_state
         hydra_outputs = self.frozen_head(
             decoder_input_ids,
@@ -677,20 +679,13 @@
             output_attentions=False,
         )
 
-        return hydra_outputs.logits
+        return hydra_outputs
 
 
 # Hydra Branches
->>>>>>> 195bf019
-
-# Hydra Branches
-
-<<<<<<< HEAD
+
 
 class ModelBranch(transformers.PreTrainedModel):
-=======
-class ModelBranch(nn.Module):
->>>>>>> 195bf019
     """Implements the frozen upper trunk of the pretrained reference model used
     when computing the PPO KL-divergence penalty.
     """
@@ -699,8 +694,9 @@
         self,
         pretrained_model: transformers.PreTrainedModel,
         num_layers_unfrozen: int,
+        pretrained_model: transformers.PreTrainedModel,
+        num_layers_unfrozen: int,
     ):
-<<<<<<< HEAD
         """
         Args:
             pretrained_model (transformers.PreTrainedModel): The pretrained model
@@ -710,30 +706,35 @@
                 Defaults to `pretrained_model.dtype` if `None`.
         """
         super().__init__(pretrained_model.config)
-=======
         super().__init__()
->>>>>>> 195bf019
 
         # The branch is defined by the last `num_layers_unfrozen` layers of the pretrained model
         decoder_blocks = deepcopy(hf_get_decoder_blocks(pretrained_model))
         self.decoder_blocks = nn.ModuleList(list(decoder_blocks)[-num_layers_unfrozen:])
         self.final_norm = deepcopy(hf_get_decoder_final_norm(pretrained_model))
         self.lm_head = deepcopy(hf_get_lm_head(pretrained_model))
-
-<<<<<<< HEAD
-=======
+        # The branch is defined by the last `num_layers_unfrozen` layers of the pretrained model
+        decoder_blocks = deepcopy(hf_get_decoder_blocks(pretrained_model))
+        self.decoder_blocks = nn.ModuleList(list(decoder_blocks)[-num_layers_unfrozen:])
+        self.final_norm = deepcopy(hf_get_decoder_final_norm(pretrained_model))
+        self.lm_head = deepcopy(hf_get_lm_head(pretrained_model))
+
+        self.hidden_size = hf_get_hidden_size(self.config)
         self.config = pretrained_model.config
->>>>>>> 195bf019
         self.hidden_size = hf_get_hidden_size(self.config)
         self.model_parallel = False
         self.device_map = None
         self.last_device = None
+        self.last_device = None
         self.gradient_checkpointing = False
 
+        # Freeze the entire branch
         # Freeze the entire branch
         for parameter in self.parameters():
             parameter.requires_grad_(False)
 
+
+class GPTModelBranch(ModelBranch):
 
 class GPTModelBranch(ModelBranch):
     def forward(  # noqa: max-complexity
@@ -751,13 +752,7 @@
         return_dict: Optional[bool] = False,
         position_ids: Optional[torch.LongTensor] = None,
     ) -> Union[Tuple, CausalLMOutputWithValue]:
-<<<<<<< HEAD
         """Reference: https://github.com/huggingface/transformers/blob/2411f0e465e761790879e605a4256f3d4afb7f82/src/transformers/models/gpt2/modeling_gpt2.py#L743"""
-=======
-        """Reference:
-        https://github.com/huggingface/transformers/blob/2411f0e465e761790879e605a4256f3d4afb7f82/src/transformers/models/gpt2/modeling_gpt2.py#L743  # noqa: E501
-        """
->>>>>>> 195bf019
 
         batch_size = hidden_states.size()[0]
 
@@ -779,6 +774,7 @@
         device = hidden_states.device
 
         if past_key_values is None:
+            past_key_values = tuple([None] * len(self.decoder_blocks))
             past_key_values = tuple([None] * len(self.decoder_blocks))
 
         if attention_mask is not None:
@@ -811,6 +807,7 @@
         )
         all_hidden_states = () if output_hidden_states else None
         for i, (block, layer_past) in enumerate(
+            zip(self.decoder_blocks, past_key_values)
             zip(self.decoder_blocks, past_key_values)
         ):
 
@@ -911,13 +908,9 @@
         return_dict: Optional[bool] = False,
         position_ids: Optional[torch.LongTensor] = None,
     ) -> Union[Tuple, CausalLMOutputWithValue]:
-<<<<<<< HEAD
-        """Reference: https://github.com/huggingface/transformers/blob/bdb84e2bada3658f99c6a81c963ec562f8485151/src/transformers/models/opt/modeling_opt.py#L840"""
-=======
         """Reference:
         https://github.com/huggingface/transformers/blob/bdb84e2bada3658f99c6a81c963ec562f8485151/src/transformers/models/opt/modeling_opt.py#L840  # noqa: E501
         """
->>>>>>> 195bf019
         output_attentions = (
             output_attentions
             if output_attentions is not None
@@ -969,11 +962,14 @@
         for attn_mask, mask_name in zip([head_mask], ["head_mask"]):
             if attn_mask is not None:
                 if attn_mask.size()[0] != (len(self.decoder_blocks)):
+                if attn_mask.size()[0] != (len(self.decoder_blocks)):
                     raise ValueError(
+                        f"The `{mask_name}` should be specified for {len(self.decoder_blocks)} layers, but it is for"
                         f"The `{mask_name}` should be specified for {len(self.decoder_blocks)} layers, but it is for"
                         f" {head_mask.size()[0]}."
                     )
 
+        for idx, decoder_layer in enumerate(self.decoder_blocks):
         for idx, decoder_layer in enumerate(self.decoder_blocks):
             if output_hidden_states:
                 all_hidden_states += (hidden_states,)
@@ -1038,6 +1034,8 @@
         )
 
 
+class BloomModelBranch(ModelBranch):
+    def forward(  # noqa: max-complexity
 class BloomModelBranch(ModelBranch):
     def forward(  # noqa: max-complexity
         self,
@@ -1054,13 +1052,9 @@
         return_dict: Optional[bool] = False,
         position_ids: Optional[torch.LongTensor] = None,
     ) -> Union[Tuple, CausalLMOutputWithValue]:
-<<<<<<< HEAD
-        """Reference: https://github.com/huggingface/transformers/blob/2411f0e465e761790879e605a4256f3d4afb7f82/src/transformers/models/bloom/modeling_bloom.py#L623"""
-=======
         """Reference:
         https://github.com/huggingface/transformers/blob/2411f0e465e761790879e605a4256f3d4afb7f82/src/transformers/models/bloom/modeling_bloom.py#L623  # noqa: E501
         """
->>>>>>> 195bf019
         output_attentions = (
             output_attentions
             if output_attentions is not None
@@ -1079,6 +1073,7 @@
         batch_size, seq_length = hidden_states.shape[:2]
 
         if past_key_values is None:
+            past_key_values = tuple([None] * len(self.decoder_blocks))
             past_key_values = tuple([None] * len(self.decoder_blocks))
 
         head_mask = self.get_head_mask(head_mask, hf_get_num_hidden_layers(self.config))
@@ -1126,6 +1121,7 @@
         causal_mask = combined_attention_mask
 
         for i, (block, layer_past) in enumerate(
+            zip(self.decoder_blocks, past_key_values)
             zip(self.decoder_blocks, past_key_values)
         ):
 
@@ -1172,6 +1168,7 @@
             )
 
         return CausalLMOutputWithValue(
+        return CausalLMOutputWithValue(
             loss=None,
             logits=lm_logits,
             past_key_values=presents,
@@ -1192,13 +1189,9 @@
         use_cache: bool = False,
         output_attentions: bool = False,
     ):
-<<<<<<< HEAD
-        """Reference: https://github.com/huggingface/transformers/blob/bc21aaca789f1a366c05e8b5e111632944886393/src/transformers/models/t5/modeling_t5.py#L899"""
-=======
         """Reference:
         https://github.com/huggingface/transformers/blob/bc21aaca789f1a366c05e8b5e111632944886393/src/transformers/models/t5/modeling_t5.py#L899  # noqa: E501
         """
->>>>>>> 195bf019
         input_shape = input_ids.size()
         batch_size, seq_length = input_shape
 

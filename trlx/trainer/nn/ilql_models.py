--- conflicted
+++ resolved
@@ -44,12 +44,6 @@
     two_qs: bool
     gen_kwargs: dict
 
-<<<<<<< HEAD
-=======
-    def heads(self, hidden_size: int, vocab_size: int, dtype: type):
-        return ILQLHeads(self, hidden_size, vocab_size, dtype)
-
->>>>>>> b2ce1a4c
     def loss(self, outputs, labels: ILQLBatch):
         logits, (qs, target_qs, vs) = outputs
         terminal_mask = labels.dones[:, :-1]
@@ -136,30 +130,20 @@
 
 class ILQLHeads(nn.Module):
     def __init__(
-<<<<<<< HEAD
         self,
         hidden_size: int,
         vocab_size: int,
         two_qs: bool,
         alpha: float,
-=======
-        self, config: ILQLConfig, hidden_size: int, vocab_size: int, dtype: type
->>>>>>> b2ce1a4c
+        dtype: type,
     ):
         super().__init__()
 
         self.hidden_size = hidden_size
         self.vocab_size = vocab_size
-<<<<<<< HEAD
         self.two_qs = two_qs
         self.alpha = alpha
-        self.v_head = make_head(self.hidden_size, 1)
-=======
         self.v_head = make_head(self.hidden_size, 1, dtype)
-        self.config = config
-
-        n_qs = 2 if self.config.two_qs else 1
->>>>>>> b2ce1a4c
 
         n_qs = 2 if self.two_qs else 1
         self.q_heads = nn.ModuleList(
@@ -228,56 +212,12 @@
         two_qs: bool = True,
         alpha: float = 0.99,
     ):
-<<<<<<< HEAD
         super().__init__(pretrained_model_name_or_path)
         self.two_qs = two_qs
         self.alpha = alpha
         hidden_size = hf_get_hidden_size(self.pretrained_model.config)
         vocab_size = self.pretrained_model.config.vocab_size
         self.ilql_heads = ILQLHeads(hidden_size, vocab_size, self.two_qs, self.alpha)
-=======
-        super().__init__()
-
-        # enable zero3 init within from_pretrained
-        if os.environ.get("DEEPSPEED_ZERO_STAGE", "0") == "3":
-            config_path = os.environ.get("DEEPSPEED_CONFIG_FILE", "")
-            if config_path:
-                _hfconfig = transformers.deepspeed.HfDeepSpeedConfig(  # noqa: F841
-                    config_path
-                )
-
-        if isinstance(config, str):
-            self.config = transformers.AutoConfig.from_pretrained(config)
-            self.base_model = transformers.AutoModelForCausalLM.from_pretrained(config)
-        else:
-            self.config = config
-            self.base_model = transformers.AutoModelForCausalLM.from_config(config)
-
-        self.base_model.transformer = hf_get_causal_base_model(self.base_model)
-        self.base_model.lm_head = hf_get_lm_head(self.base_model)
-        freeze_bottom_causal_layers(self.base_model, num_layers_unfrozen)
-
-        # Cache `transformer.forward` args for general use (avoids incompatible args across architectures)
-        self.base_model_transformer_args = inspect.getfullargspec(
-            self.base_model.transformer.forward
-        ).args
-
-        dtype = next(self.base_model.lm_head.parameters()).dtype
-        self.hidden_size = hf_get_hidden_size(self.config)
-        self.ilql_heads = ilql_config.heads(
-            self.hidden_size, self.config.vocab_size, dtype
-        )
-        self.ilql_config = ilql_config
-
-    def _get_compatible_forward_kwargs(self, **kwargs) -> Dict[str, Any]:
-        """Filter out arguments not supported by the specific instance of `base_model.transformer.forward`"""
-        return {
-            k: v for k, v in kwargs.items() if k in self.base_model_transformer_args
-        }
-
-    def sync_target_q_heads(self):
-        self.ilql_heads.sync_target_q_heads()
->>>>>>> b2ce1a4c
 
     def forward(
         self,

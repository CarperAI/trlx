import json
import os
import sys
from abc import abstractmethod
from time import time
from typing import Dict, List, Optional, Sequence, Tuple, Union

import ray
import torch
import torch.nn.functional as F
from accelerate import Accelerator  # type: ignore
from ray.air import session
from ray.air.checkpoint import Checkpoint
from rich.console import Console
from rich.table import Table
from tqdm import tqdm
from transformers import AutoTokenizer

from trlx.data.configs import TRLConfig
from trlx.trainer import BaseRLTrainer, register_trainer
from trlx.utils import (
    filter_non_scalars,
    get_distributed_config,
    get_git_tag,
    get_optimizer_class,
    get_scheduler_class,
    print_rank_0,
    significant,
)
from trlx.utils.modeling import (
    flatten_dict,
    freeze_bottom_causal_layers,
    freeze_bottom_seq2seq_layers,
    get_delta_model_class,
    parse_delta_kwargs,
)


@register_trainer
class AccelerateRLTrainer(BaseRLTrainer):
    """
    RL model trainer with an `accelerate` based backend
    """

    def __init__(self, config, **kwargs):
        super().__init__(config, **kwargs)
        self.max_length = config.train.seq_length
        self.accelerator = Accelerator(
            log_with=config.train.tracker, logging_dir=config.train.logging_dir
        )
        if int(os.environ.get("WORLD_SIZE", 1)) > 1:
            torch.distributed.barrier(device_ids=[int(os.environ.get("LOCAL_RANK", 0))])

        self.model = self.setup_model()
        self.opt = self.setup_optimizer()
        self.scheduler = self.setup_scheduler()

        self.tokenizer = AutoTokenizer.from_pretrained(config.tokenizer.tokenizer_path)
        self.tokenizer.padding_side = config.tokenizer.padding_side
        self.tokenizer.truncation_side = config.tokenizer.truncation_side
        self.tokenizer.sep_token = "<sep>"
        if config.model.model_arch_type != "seq2seq":
            self.tokenizer.pad_token = self.tokenizer.eos_token

        script_name = os.path.basename(sys.argv[0]).rsplit(".", 1)[0]
        if not isinstance(config.model.model_path, str):
            model_name = str(config.model.model_path).split()[0]
        else:
            model_name = config.model.model_path.split("/")[-1]

        if self.accelerator.num_processes == 1:
            num_gpus = "1gpu"
        else:
            num_gpus = f"{self.accelerator.num_processes}gpus"
        branch = get_git_tag()[0]

        run_name = "/".join([script_name, model_name, num_gpus]) + f":{branch}"

        if (
            config.train.tracker is not None
            and self.accelerator.is_main_process
            and not ray.is_initialized()
        ):
            config_dict = self.config.to_dict()
            dist_config = get_distributed_config(self.accelerator)
            config_dict["distributed"] = dist_config
            init_trackers_kwargs = {}

            if config.train.tracker == "wandb":
                init_trackers_kwargs["wandb"] = {
                    "name": run_name,
                    "entity": self.config.train.entity_name,
                    "group": self.config.train.group_name,
                    "tags": ["/".join(get_git_tag())],
                    "mode": "disabled" if os.environ.get("debug", False) else "online",
                }

                self.accelerator.init_trackers(
                    project_name=self.config.train.project_name,
                    config=config_dict,
                    init_kwargs=init_trackers_kwargs,
                )
            elif config.train.tracker == "tensorboard":
                config_dict_flat = flatten_dict(
                    config_dict
                )  # flatten config for tensorboard, split list in hparams into flatten config
                config_dict_flat["optimizer/kwargs/beta_1"] = config_dict_flat[
                    "optimizer/kwargs/betas"
                ][0]
                config_dict_flat["optimizer/kwargs/beta_2"] = config_dict_flat[
                    "optimizer/kwargs/betas"
                ][1]
                config_dict_flat.pop("optimizer/kwargs/betas", None)
                self.accelerator.init_trackers(
                    project_name=self.config.train.project_name,
                    config=config_dict_flat,
                )
            else:
                raise ValueError(
                    f"Only supported trackers are `wandb` and `tensorboard`. Got: `{config.train.tracker}`. "
                    "Set `tracker` to `None` to disable tracking."
                )

    def setup_model(self):
        """
        Returns a model derived from an instance's TRLConfig
        """
        # Retrieves model equipped for ppo, ilql, etc
        model = self.get_arch(self.config)
        if self.config.model.model_arch_type == "seq2seq":
            freeze_bottom_seq2seq_layers(
                model.pretrained_model, self.config.model.num_layers_unfrozen
            )
        else:
            freeze_bottom_causal_layers(
                model.pretrained_model, self.config.model.num_layers_unfrozen
            )
        # Set the delta tuning strategies
        if self.config.model.delta_kwargs is not None:
            delta_type, delta_kwargs = parse_delta_kwargs(
                model.pretrained_model.config,
                self.config.model.delta_kwargs,
                self.config.model.num_layers_unfrozen,
            )
            delta_model_class = get_delta_model_class(delta_type)
            delta_model = delta_model_class(model.pretrained_model, **delta_kwargs)
            delta_model.freeze_module(exclude=["deltas"], set_state_dict=True)
            if self.accelerator.is_main_process:
                delta_model.log()
        return model

    def setup_optimizer(self):
        """
        Returns an optimizer derived from an instance's TRLConfig
        """
        optimizer_class = get_optimizer_class(self.config.optimizer.name)
        optimizer = optimizer_class(
            self.model.parameters(),
            **self.config.optimizer.kwargs,
        )

        if "bitsandbytes" in optimizer.__class__.__module__:
            # Force 32-bit `nn.Embedding` weights for stability. See discussion:
            # https://github.com/huggingface/transformers/issues/14819#issuecomment-1016017746
            from bitsandbytes.optim import GlobalOptimManager

            manager = GlobalOptimManager.get_instance()
            for module in self.model.modules():
                if isinstance(module, torch.nn.Embedding):
                    manager.register_module_override(
                        module, "weight", {"optim_bits": 32}
                    )

        return optimizer

    def setup_scheduler(self):
        """
        Returns a learning rate scheduler derived from an instance's TRLConfig
        """
        scheduler_class = get_scheduler_class(self.config.scheduler.name)
        scheduler = scheduler_class(self.opt, **self.config.scheduler.kwargs)
        return scheduler

    def tokenize(self, text: Union[Sequence[str], Sequence[torch.LongTensor]]):
        """
        Tokenize a batch of text after adding bos token to each of the samples
        """
        if isinstance(text[0], torch.LongTensor):
            return text

        text = [self.tokenizer.bos_token + txt for txt in text]
        return self.tokenizer(
            text,
            truncation=True,
            max_length=self.config.seq_length,
            return_tensors="pt",
            # NOTE: We manually add special tokens (bos) above so we set this False
            # to avoid models that automatically add special tokens (e.g. OPT)
            # adding them twice more.
            add_special_tokens=False,
        )

    def decode(
        self,
        prompts: List[torch.LongTensor],
        samples: List[torch.LongTensor],
        prompt_sizes: torch.LongTensor = None,
    ) -> Tuple[List[str], List[str], List[str]]:
        """
        Decode tensor generations into lists of strings (`samples`: List[str], `prompts`: List[str], `outputs`: List[str])
        """
        if prompt_sizes is None:
            # Assuming prompts were left-padded
            prompt_sizes = [prompts.shape[1]] * len(prompts)

        str_samples, str_prompts, str_outputs = [], [], []
        for prompt, sample, prompt_size in zip(prompts, samples, prompt_sizes):
            if self.config.model.model_arch_type == "seq2seq":
                output_start_ix = 0
            else:
                output_start_ix = prompt_size

            str_prompt = self.tokenizer.decode(
                prompt[:prompt_size], skip_special_tokens=True
            )
            str_output = self.tokenizer.decode(
                sample[output_start_ix:], skip_special_tokens=True
            )

            # Trim outputs up to `self.stop_sequences` if any are present
            if self.stop_sequences:
                for stop in self.stop_sequences:
                    stop_ix = str_output.find(stop)
                    if stop_ix >= 0:
                        str_output = str_output[:stop_ix].rstrip()

            str_prompts.append(str_prompt)
            str_outputs.append(str_output)

            if self.config.model.model_arch_type == "seq2seq":
                sample = str_prompt + self.tokenizer.sep_token + str_output
            else:
                sample = str_prompt + str_output

            str_samples.append(sample)

        return str_samples, str_prompts, str_outputs

    def generate(self, input_ids, attention_mask=None, **kwargs):
        """Wraps hf's `generate` adding some specific method's defaults"""
        input_ids = input_ids.to(self.accelerator.device)
        if attention_mask is not None:
            attention_mask = attention_mask.to(self.accelerator.device)
        if self.generate_experience_kwargs is not None:
            kwargs = dict(self.generate_experience_kwargs, **kwargs)
        else:
            kwargs = dict(self.generate_kwargs, **kwargs)

        with torch.no_grad():
            return self.accelerator.unwrap_model(self.model).generate(
                input_ids=input_ids, attention_mask=attention_mask, **kwargs
            )

    def generate_eval(self, input_ids, attention_mask=None, **kwargs):
        """Wraps hf's `generate` adding some specific method's defaults"""
        input_ids = input_ids.to(self.accelerator.device)
        if attention_mask is not None:
            attention_mask = attention_mask.to(self.accelerator.device)

        kwargs = dict(self.generate_kwargs, **kwargs)

        with torch.no_grad():
            return self.accelerator.unwrap_model(self.model).generate(
                input_ids=input_ids, attention_mask=attention_mask, **kwargs
            )

    def save(self, directory: Optional[str] = None):
        """Creates a checkpoint of the optimizer, scheduler and model"""
        self.accelerator.save_state(directory or self.config.train.checkpoint_dir)

<<<<<<< HEAD
    def save_pretrained(self, directory: Optional[str] = None, **kwargs):
        """A wrapper around `PreTrainedModel.save_pretrained` method."""
        if directory is None:
            directory = f"{self.config.train.checkpoint_dir}/hf_model"
        self.accelerator.wait_for_everyone()
        self.accelerator.unwrap_model(self.model).save_pretrained(directory, **kwargs)
        if self.accelerator.is_main_process:
            self.tokenizer.save_pretrained(directory)
=======
    @abstractmethod
    def save_pretrained(self, directory: Optional[str] = None):
        """Save the model and its configuration file to a directory, so that it can be re-loaded with the
        `transformers.PreTrainedModel.from_pretrained` method.

        NOTE: If a `directory` is not provided, the model will be saved to a sub-directory
        of the Trainer config checkpoint dir named "hf_model" (e.g. `/ckpts/hf_model`).
        """
        pass
>>>>>>> b2ce1a4c

    def load(self, directory=None):
        """Load checkpoint of optimizer, scheduler and a model"""
        self.accelerator.load_state(directory or self.config.train.checkpoint_dir)

    def add_eval_pipeline(self, eval_pipeline):
        """Adds pipeline from with validation prompts"""
        self.eval_pipeline = eval_pipeline

    def evaluate(self):  # noqa: max-complexity
        """Samples model on `eval_prompts`, logs stats with `reward_fn` or `metric_fn` if provided"""
        stats = {}
        table = []

        # Do multiple evaluations over a single list in `gen_kwargs` if present
        if self.generate_sweep_kwarg is not None:
            gen_sweep_arg, gen_sweep_values = self.generate_sweep_kwarg
        else:
            gen_sweep_values = [None]

        for gen_sweep_value in gen_sweep_values:
            # A dedicated suffix for wandb logging
            if gen_sweep_value is not None:
                sweep_suffix = f"@{gen_sweep_arg}={gen_sweep_value}"
            else:
                sweep_suffix = ""

            all_samples = []
            all_prompts = []
            prompt_sizes = []
            generate_time = time()
            for prompts in self.eval_dataloader:
                if self.generate_sweep_kwarg:
                    samples = self.generate_eval(
                        **prompts, **{gen_sweep_arg: gen_sweep_value}
                    )
                else:
                    samples = self.generate_eval(**prompts)

                if self.config.model.model_arch_type == "seq2seq":
                    samples = samples[:, 1:]

                all_samples.append(
                    F.pad(
                        samples,
                        (0, self.max_length - samples.shape[1]),
                        value=self.tokenizer.pad_token_id,
                    )
                )
                all_prompts.append(
                    F.pad(
                        prompts.input_ids,
                        (0, self.max_length - prompts.input_ids.shape[1]),
                        value=self.tokenizer.pad_token_id,
                    ).to(samples.device)
                )
                prompt_sizes.append(
                    torch.tensor(
                        prompts.input_ids.shape[1], device=samples.device
                    ).repeat(len(prompts.input_ids))
                )

            stats["time/generate"] = time() - generate_time

            samples = self.accelerator.gather(torch.vstack(all_samples))
            prompts = self.accelerator.gather(torch.vstack(all_prompts))
            prompt_sizes = self.accelerator.gather(torch.hstack(prompt_sizes))

            if self.accelerator.is_main_process:
                str_samples, str_prompts, str_outputs = self.decode(
                    prompts, samples, prompt_sizes
                )

                columns = ["prompt", "output"]
                columns_data = [str_prompts, str_outputs]

                # in online setting, compute the reward for validation
                if self.reward_fn:
                    rewards = torch.tensor(
                        self.reward_fn(
                            samples=str_samples,
                            prompts=str_prompts,
                            outputs=str_outputs,
                        ),
                        dtype=float,
                    )
                    mean_reward = rewards.mean().item()
                    columns.append("reward")
                    if not isinstance(rewards, list):
                        rewards = rewards.tolist()
                    columns_data.append(rewards)
                    stats[f"reward/mean{sweep_suffix}"] = mean_reward

                # additionally log any other metrics
                if self.metric_fn:
                    metric_time = time()
                    metrics = self.metric_fn(str_samples)
                    stats["time/metric"] = time() - metric_time

                    mean_metrics = {
                        f"metrics/{k}{sweep_suffix}": torch.as_tensor(xs).mean(-1)
                        for k, xs in metrics.items()
                    }

                    stats.update(mean_metrics)

                    for metric, values in metrics.items():
                        columns.append(metric)
                        if not isinstance(values, list):
                            values = values.tolist()
                        columns_data.append(values)

                # Prepend the sweep argument along with samples
                if self.generate_sweep_kwarg:
                    columns.insert(0, gen_sweep_arg)
                    columns_data.insert(0, [gen_sweep_value] * len(samples))

                table.append(list(zip(*columns_data)))

        # Log and display evaluation metrics
        if self.accelerator.is_main_process:
            rows = sum(list(map(list, zip(*table))), [])

            # Add metrics/rewards to the table's title
            table_title = f"Evaluation #{self.nth_evaluation}"
            for k, x in stats.items():
                if k.startswith("reward") or k.startswith("metrics"):
                    table_title += f" {k}: {significant(x)}"

            rich_table = Table(*columns, title=table_title, show_lines=True)

            for ix in range(max(min(3, len(rows)), len(gen_sweep_values))):
                rich_table.add_row(*[str(significant(x)) for x in rows[ix]])

            if not ray.is_initialized():
                if self.config.train.tracker == "wandb":
                    import wandb

                    stats["samples"] = wandb.Table(columns, rows)

            Console().print(rich_table)

        self.nth_evaluation += 1
        return stats

    def learn(self):  # noqa: max-complexity
        """
        Samples batches from `self.store`, updates model and periodically evaluates it on `self.eval_dataloader`
        """
        self.generate_sweep_kwarg = None
        for k, v in self.config.method.gen_kwargs.items():
            if isinstance(v, list):
                if self.generate_sweep_kwarg is not None:
                    print_rank_0(
                        "Only a single sweep is allowed, {k} is going to be set to {v[0]}"
                    )
                    self.generate_kwargs[k] = v[0]
                else:
                    self.generate_sweep_kwarg = (k, v)

        self.prepare_learning()
        self.iter_count = 0
        self.nth_evaluation = 0

        if ray.is_initialized():
            checkpoint = session.get_checkpoint()
            if checkpoint:
                with checkpoint.as_directory() as dir:
                    self.accelerator.load_state(dir)

                    with open(os.path.join(dir, "state.json")) as f:
                        state = json.load(f)
                        self.iter_count = state["iter_count"]
        else:
            results = self.evaluate()
            self.accelerator.log(results, step=self.iter_count)

        tbar = tqdm(
            initial=self.iter_count,
            total=self.total_steps,
            disable=not self.accelerator.is_local_main_process,
        )

        best_reward = -float("inf")

        for _ in range(self.config.train.epochs):
            for batch in self.train_dataloader:
                for _ in range(self.n_updates_per_batch):
                    forward_time = time()
                    loss, stats = self.loss(batch)
                    forward_time = time() - forward_time
                    backward_time = time()
                    self.accelerator.backward(loss)
                    backward_time = time() - backward_time

                    self.opt.step()
                    self.opt.zero_grad()
                    self.scheduler.step()
                    self.iter_count += 1

                    if self.iter_count % self.config.train.checkpoint_interval == 0:
                        self.save()

                    stats["time/forward"] = forward_time
                    stats["time/backward"] = backward_time
                    for group_number, lr in enumerate(self.scheduler.get_last_lr()):
                        stats[f"learning_rate_group_{group_number}"] = lr

                    if self.iter_count % self.config.train.eval_interval == 0:
                        results = self.evaluate()
                        stats.update(results)

                        # FIXME: seems to not work with zero and barriers don't seem to help
                        if (
                            self.config.train.save_best
                            and int(os.environ.get("DEEPSPEED_ZERO_STAGE", -1)) == -1
                        ):
                            if (
                                "reward/mean" in stats
                                and stats["reward/mean"] > best_reward
                            ):
                                best_reward = stats["reward/mean"]
                                self.save("best_checkpoint")

                        # Report the metrics to Ray Tune.
                        if ray.is_initialized():
                            self.save("state")
                            with open("state/state.json", "w") as f:
                                json.dump(dict(iter_count=self.iter_count), f)
                            checkpoint = Checkpoint.from_directory("state")
                            session.report(
                                filter_non_scalars(stats), checkpoint=checkpoint
                            )

                    if not ray.is_initialized():
                        self.accelerator.log(stats, step=self.iter_count)

                    desc = ", ".join(
                        f"{k}: {v:.2f}"
                        for k, v in stats.items()
                        if k.startswith("loss")
                    )
                    tbar.set_description(desc)
                    tbar.update()

                    if self.iter_count >= self.total_steps:
                        self.save()
                        return self.evaluate()

                self.post_backward_callback()

            self.post_epoch_callback()

    @abstractmethod
    def get_arch(self, config: TRLConfig):
        """Returns a specific wrapper of the decoder architecture"""
        pass

    @abstractmethod
    def loss(self, batch) -> Tuple[float, Dict]:
        """Compute loss on a batch from `store` and return some statistics"""
        pass

    @abstractmethod
    def post_backward_callback(self):
        """Do something after model update"""
        pass

    @abstractmethod
    def post_epoch_callback(self):
        """Do something after exhausting/single pass over `self.store`"""
        pass<|MERGE_RESOLUTION|>--- conflicted
+++ resolved
@@ -278,7 +278,6 @@
         """Creates a checkpoint of the optimizer, scheduler and model"""
         self.accelerator.save_state(directory or self.config.train.checkpoint_dir)
 
-<<<<<<< HEAD
     def save_pretrained(self, directory: Optional[str] = None, **kwargs):
         """A wrapper around `PreTrainedModel.save_pretrained` method."""
         if directory is None:
@@ -287,17 +286,6 @@
         self.accelerator.unwrap_model(self.model).save_pretrained(directory, **kwargs)
         if self.accelerator.is_main_process:
             self.tokenizer.save_pretrained(directory)
-=======
-    @abstractmethod
-    def save_pretrained(self, directory: Optional[str] = None):
-        """Save the model and its configuration file to a directory, so that it can be re-loaded with the
-        `transformers.PreTrainedModel.from_pretrained` method.
-
-        NOTE: If a `directory` is not provided, the model will be saved to a sub-directory
-        of the Trainer config checkpoint dir named "hf_model" (e.g. `/ckpts/hf_model`).
-        """
-        pass
->>>>>>> b2ce1a4c
 
     def load(self, directory=None):
         """Load checkpoint of optimizer, scheduler and a model"""

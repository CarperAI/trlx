--- conflicted
+++ resolved
@@ -30,15 +30,11 @@
     get_scheduler_class,
 )
 from trlx.utils.modeling import (
-<<<<<<< HEAD
     best_of_n_sampling,
     freeze_bottom_causal_layers,
     freeze_bottom_seq2seq_layers,
-=======
-    freeze_bottom_causal_layers,
     get_delta_model_class,
     parse_delta_kwargs,
->>>>>>> e9c6c863
 )
 
 
@@ -55,24 +51,9 @@
         if int(os.environ.get("WORLD_SIZE", 1)) > 1:
             torch.distributed.barrier(device_ids=[int(os.environ.get("LOCAL_RANK", 0))])
 
-<<<<<<< HEAD
-        self.max_length = config.train.seq_length
-
-        # Retrieves model equipped for ppo, ilql, etc
-        self.model = self.get_arch(self.config)
-        if self.config.model.model_arch_type == "seq2seq":
-            freeze_bottom_seq2seq_layers(
-                self.model.base_model, self.config.model.num_layers_unfrozen
-            )
-        else:
-            freeze_bottom_causal_layers(
-                self.model.base_model, self.config.model.num_layers_unfrozen
-            )
-=======
         self.model = self.setup_model()
         self.opt = self.setup_optimizer()
         self.scheduler = self.setup_scheduler()
->>>>>>> e9c6c863
 
         if config.model.tokenizer_path:
             self.tokenizer = AutoTokenizer.from_pretrained(config.model.tokenizer_path)

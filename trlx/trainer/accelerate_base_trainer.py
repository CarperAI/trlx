--- conflicted
+++ resolved
@@ -491,22 +491,9 @@
         logger.info("Starting training")
         self.prepare_learning()
 
-<<<<<<< HEAD
-        self.iter_count = 0
-        self.nth_evaluation = 0
-        self.generate_sweep_kwarg = None
-        for k, v in self.config.method.gen_kwargs.items():
-            if isinstance(v, list):
-                if self.generate_sweep_kwarg is not None:
-                    logger.info("Only a single sweep is allowed, {k} is going to be set to {v[0]}")
-                    self.generate_kwargs[k] = v[0]
-                else:
-                    self.generate_sweep_kwarg = (k, v)
-=======
         self.prepare_learning()
         self.iter_count = 0
         self.nth_evaluation = 0
->>>>>>> 70ca6c6a
 
         if ray.is_initialized():
             checkpoint = session.get_checkpoint()

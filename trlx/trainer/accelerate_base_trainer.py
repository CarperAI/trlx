import json
import os
import sys
from abc import abstractmethod
from time import time
from typing import Dict, List, Optional, Tuple

import ray
import torch
from accelerate import Accelerator  # type: ignore
from ray.air import session
from ray.air.checkpoint import Checkpoint
from rich.console import Console
from rich.table import Table
from transformers import AutoTokenizer

from trlx.data.configs import TRLConfig
from trlx.trainer import BaseRLTrainer, register_trainer
from trlx.utils import (
    filter_non_scalars,
    get_distributed_config,
    get_git_tag,
    get_optimizer_class,
    get_scheduler_class,
    logging,
    significant,
)
from trlx.utils.modeling import (
    flatten_dict,
    freeze_bottom_causal_layers,
    freeze_bottom_seq2seq_layers,
    get_delta_model_class,
    parse_delta_kwargs,
)

logger = logging.get_logger(__name__)


@register_trainer
class AccelerateRLTrainer(BaseRLTrainer):
    """
    RL model trainer with an `accelerate` based backend
    """

    def __init__(self, config, **kwargs):  # noqa: C901
        super().__init__(config, **kwargs)
        self.max_length = config.train.seq_length
        self.accelerator = Accelerator(log_with=config.train.tracker, logging_dir=config.train.logging_dir)

        if self.accelerator.state.deepspeed_plugin is not None:
            # by accelerate's default, arguments in `model.forward` would be casted to half
            if "fp16" in self.accelerator.state.deepspeed_plugin.deepspeed_config:
                self.accelerator.state.deepspeed_plugin.deepspeed_config["fp16"]["auto_cast"] = False

        if int(os.environ.get("WORLD_SIZE", 1)) > 1:
            torch.distributed.barrier(device_ids=[int(os.environ.get("LOCAL_RANK", 0))])

        self.model = self.setup_model()
        self.opt = self.setup_optimizer()
        self.scheduler = self.setup_scheduler()

        self.tokenizer = AutoTokenizer.from_pretrained(config.tokenizer.tokenizer_path)
        self.tokenizer.padding_side = config.tokenizer.padding_side
        self.tokenizer.truncation_side = config.tokenizer.truncation_side
        self.tokenizer.sep_token = "<sep>"
        if config.model.model_arch_type != "seq2seq":
            self.tokenizer.pad_token = self.tokenizer.eos_token

        script_name = os.path.basename(sys.argv[0]).rsplit(".", 1)[0]
        if not isinstance(config.model.model_path, str):
            model_name = str(config.model.model_path).split()[0]
        else:
            model_name = config.model.model_path.split("/")[-1]

        if self.accelerator.num_processes == 1:
            num_gpus = "1gpu"
        else:
            num_gpus = f"{self.accelerator.num_processes}gpus"
        git_tags = config.train.git_tag or get_git_tag()
        branch = git_tags[0]

        run_name = "/".join([script_name, model_name, num_gpus]) + f":{branch}"

        if self.accelerator.is_main_process:
            config_dict = self.config.to_dict()
            dist_config = get_distributed_config(self.accelerator)
            config_dict["distributed"] = dist_config
            init_trackers_kwargs = {}

            if config.train.tracker == "wandb":
                init_trackers_kwargs["wandb"] = {
                    "name": run_name,
                    "entity": self.config.train.entity_name,
                    "group": self.config.train.group_name,
                    "tags": ["/".join(git_tags)],
                    "mode": "disabled" if os.environ.get("debug", False) else "online",
                }

                self.accelerator.init_trackers(
                    project_name=self.config.train.project_name,
                    config=config_dict,
                    init_kwargs=init_trackers_kwargs,
                )
            elif config.train.tracker == "tensorboard":
                # flatten config for tensorboard, split list in hparams into flatten config
                config_dict_flat = flatten_dict(config_dict)
                config_dict_flat["optimizer/kwargs/beta_1"] = config_dict_flat["optimizer/kwargs/betas"][0]
                config_dict_flat["optimizer/kwargs/beta_2"] = config_dict_flat["optimizer/kwargs/betas"][1]
                config_dict_flat.pop("optimizer/kwargs/betas", None)
                self.accelerator.init_trackers(
                    project_name=self.config.train.project_name,
                    config=config_dict_flat,
                )
            elif config.train.tracker is None:
                self.accelerator.init_trackers(project_name=self.config.train.project_name)
            else:
                raise ValueError(
                    f"Only supported trackers are `wandb` and `tensorboard`. Got: `{config.train.tracker}`. "
                    "Set `tracker` to `None` to disable tracking."
                )

    def setup_model(self):
        """
        Returns a model derived from an instance's TRLConfig
        """
        logger.info(f"Initializing model: {self.config.model.model_path}")

        # Retrieves model equipped for ppo, ilql, etc
        model = self.get_arch(self.config)
        if self.config.model.model_arch_type == "seq2seq":
            freeze_bottom_seq2seq_layers(model.base_model, self.config.model.num_layers_unfrozen)
        else:
            freeze_bottom_causal_layers(model.base_model, self.config.model.num_layers_unfrozen)
        # Set the delta tuning strategies
        if self.config.model.delta_kwargs is not None:
            delta_type, delta_kwargs = parse_delta_kwargs(
                model.base_model.config,
                self.config.model.delta_kwargs,
                self.config.model.num_layers_unfrozen,
            )
            delta_model_class = get_delta_model_class(delta_type)
            delta_model = delta_model_class(model.base_model, **delta_kwargs)
            delta_model.freeze_module(exclude=["deltas"], set_state_dict=True)
            if self.accelerator.is_main_process:
                delta_model.log()
        return model

    def setup_optimizer(self):
        """
        Returns an optimizer derived from an instance's TRLConfig
        """
        optimizer_class = get_optimizer_class(self.config.optimizer.name)
        optimizer = optimizer_class(
            self.model.parameters(),
            **self.config.optimizer.kwargs,
        )

        if "bitsandbytes" in optimizer.__class__.__module__:
            # Force 32-bit `nn.Embedding` weights for stability. See discussion:
            # https://github.com/huggingface/transformers/issues/14819#issuecomment-1016017746
            from bitsandbytes.optim import GlobalOptimManager

            manager = GlobalOptimManager.get_instance()
            for module in self.model.modules():
                if isinstance(module, torch.nn.Embedding):
                    manager.register_module_override(module, "weight", {"optim_bits": 32})

        return optimizer

    def setup_scheduler(self):
        """
        Returns a learning rate scheduler derived from an instance's TRLConfig
        """
        scheduler_class = get_scheduler_class(self.config.scheduler.name)
        scheduler = scheduler_class(self.opt, **self.config.scheduler.kwargs)
        return scheduler

    def decode(
        self,
        prompts: List[torch.LongTensor],
        samples: List[torch.LongTensor],
        prompt_sizes: torch.LongTensor = None,
    ) -> Tuple[List[str], List[str], List[str]]:
        """
        Decode tensor generations into lists of strings (`samples`: List[str], `prompts`: List[str], `outputs`: List[str])
        """
        if prompt_sizes is None:
            # Assuming prompts were left-padded
            prompt_sizes = [prompts.shape[1]] * len(prompts)

        str_samples, str_prompts, str_outputs = [], [], []
        for prompt, sample, prompt_size in zip(prompts, samples, prompt_sizes):
            if self.config.model.model_arch_type == "seq2seq":
                output_start_ix = 0
            else:
                output_start_ix = prompt_size

            str_prompt = self.tokenizer.decode(prompt[:prompt_size], skip_special_tokens=True)
            str_output = self.tokenizer.decode(sample[output_start_ix:], skip_special_tokens=True)

            # Trim outputs up to `self.stop_sequences` if any are present
            if self.stop_sequences:
                for stop in self.stop_sequences:
                    stop_ix = str_output.find(stop)
                    if stop_ix >= 0:
                        str_output = str_output[:stop_ix].rstrip()

            str_prompts.append(str_prompt)
            str_outputs.append(str_output)

            if self.config.model.model_arch_type == "seq2seq":
                sample = str_prompt + self.tokenizer.sep_token + str_output
            else:
                sample = str_prompt + str_output

            str_samples.append(sample)

        return str_samples, str_prompts, str_outputs

    def generate(self, input_ids, attention_mask=None, **kwargs):
        """Wraps hf's `generate` adding some specific method's defaults"""
        input_ids = input_ids.to(self.accelerator.device)
        if attention_mask is not None:
            attention_mask = attention_mask.to(self.accelerator.device)
        if self.generate_experience_kwargs is not None:
            kwargs = dict(self.generate_experience_kwargs, **kwargs)
        else:
            kwargs = dict(self.generate_kwargs, **kwargs)

        with torch.no_grad():
            return self.accelerator.unwrap_model(self.model).generate(
                input_ids=input_ids, attention_mask=attention_mask, **kwargs
            )

    def generate_eval(self, input_ids, attention_mask=None, **kwargs):
        """Wraps hf's `generate` adding some specific method's defaults"""
        input_ids = input_ids.to(self.accelerator.device)
        if attention_mask is not None:
            attention_mask = attention_mask.to(self.accelerator.device)

        kwargs = dict(self.generate_kwargs, **kwargs)

        with torch.no_grad():
            return self.accelerator.unwrap_model(self.model).generate(
                input_ids=input_ids, attention_mask=attention_mask, **kwargs
            )

<<<<<<< HEAD
    def save(self, directory: Optional[str] = None):
        """Creates a checkpoint of the optimizer, scheduler and model"""
        self.accelerator.save_state(directory or self.config.train.checkpoint_dir)

    @abstractmethod
    def save_pretrained(self, directory: Optional[str] = None):
        """Save the model and its configuration file to a directory, so that it can be re-loaded with the
        `transformers.PreTrainedModel.from_pretrained` method.
=======
    def save_pretrained(self, directory: Optional[str] = None, **kwargs):
        """Save the underlying Hugging Face model, tokenizer, and configuration files to a directory for
        later use.
>>>>>>> adbf8fcc

        NOTE: If a `directory` is not provided, the model will be saved to a sub-directory
        of the Trainer config checkpoint dir named "hf_model" (e.g. `/ckpts/hf_model`).
        """
<<<<<<< HEAD
        pass
=======
        if directory is None:
            directory = os.path.join(self.config.train.checkpoint_dir, "hf_model")
        self.accelerator.wait_for_everyone()
        self.accelerator.unwrap_model(self.model).save_pretrained(directory, **kwargs)
        if self.accelerator.is_main_process:
            self.tokenizer.save_pretrained(directory)
>>>>>>> adbf8fcc

    def save(self, directory: Optional[str] = None, **kwargs):
        """Creates a checkpoint of the optimizer, scheduler and model"""
        self.accelerator.save_state(directory or self.config.train.checkpoint_dir, **kwargs)

    def load(self, directory: Optional[str] = None, **kwargs):
        """Load checkpoint of optimizer, scheduler and a model"""
        self.accelerator.load_state(directory or self.config.train.checkpoint_dir, **kwargs)

    def add_eval_pipeline(self, eval_pipeline):
        """Adds pipeline from with validation prompts"""
        self.eval_pipeline = eval_pipeline

    def evaluate(self):  # noqa: C901
        """Samples model on `eval_prompts`, logs stats with `reward_fn` or `metric_fn` if provided"""
        logger.info("Evaluating model")

        # Do multiple evaluations over a single list in `gen_kwargs` if present
        if self.generate_sweep_kwarg is not None:
            gen_sweep_arg, gen_sweep_values = self.generate_sweep_kwarg
        else:
            gen_sweep_values = [None]

        desc = [
            f"generation sweep 0/{len(gen_sweep_values)}",
            f"eval batch 0/{len(self.eval_dataloader)}",
        ]
        tbar = logging.tqdm(
            total=len(self.eval_dataloader) * len(gen_sweep_values),
            desc=f"[{' | '.join(desc)}]",
            disable=not self.accelerator.is_main_process,
            position=0,
            leave=True,
        )

        stats = {}
        table = []

        for i_sweep, gen_sweep_value in enumerate(gen_sweep_values):
            # A dedicated suffix for wandb logging
            if gen_sweep_value is not None:
                sweep_suffix = f"@{gen_sweep_arg}={gen_sweep_value}"
            else:
                sweep_suffix = ""

            all_samples = []
            all_prompts = []
            all_prompt_sizes = []
            generate_time = time()
            for i_prompt, prompts in enumerate(self.eval_dataloader):
                if self.generate_sweep_kwarg:
                    samples = self.generate_eval(**prompts, **{gen_sweep_arg: gen_sweep_value})
                else:
                    samples = self.generate_eval(**prompts)

                # TODO(reciprocated): this should be moved into `decode`
                # but that needs to be synced with indexing in `make_experience`
                if self.config.model.model_arch_type == "seq2seq":
                    samples = samples[:, 1:].contiguous()

                prompt_sizes = torch.tensor(prompts.input_ids.shape[1]).repeat(len(prompts.input_ids))
                prompts, samples, prompt_sizes = self.accelerator.gather_for_metrics(
                    self.accelerator.pad_across_processes(
                        [prompts.input_ids, samples, prompt_sizes.to(samples.device)],
                        dim=1,
                        pad_index=self.tokenizer.pad_token_id,
                    )
                )
                all_samples.extend(samples.tolist())
                all_prompts.extend(prompts.tolist())
                all_prompt_sizes.extend(prompt_sizes.tolist())

                desc = [
                    f"generation sweep {i_sweep + 1}/{len(gen_sweep_values)}",
                    f"eval batch {i_prompt + 1}/{len(self.eval_dataloader)}",
                ]
                tbar.set_description(f"[{' | '.join(desc)}]")
                tbar.update()
            tbar.close()

            stats["time/generate"] = time() - generate_time

            if self.accelerator.is_main_process:
                str_samples, str_prompts, str_outputs = self.decode(all_prompts, all_samples, all_prompt_sizes)

                columns = ["prompt", "output"]
                columns_data = [str_prompts, str_outputs]

                # in online setting, compute the reward for validation
                if self.reward_fn:
                    logger.info("Computing rewards")
                    rewards = torch.tensor(
                        self.reward_fn(
                            samples=str_samples,
                            prompts=str_prompts,
                            outputs=str_outputs,
                        ),
                        dtype=float,
                    )
                    mean_reward = rewards.mean().item()
                    columns.append("reward")
                    if not isinstance(rewards, list):
                        rewards = rewards.tolist()
                    columns_data.append(rewards)
                    stats[f"reward/mean{sweep_suffix}"] = mean_reward

                # additionally log any other metrics
                if self.metric_fn:
                    logger.info("Computing metrics")
                    metric_time = time()
                    metrics = self.metric_fn(
                        samples=str_samples,
                        prompts=str_prompts,
                        outputs=str_outputs,
                    )
                    stats["time/metric"] = time() - metric_time

                    mean_metrics = {
                        f"metrics/{k}{sweep_suffix}": torch.as_tensor(xs).mean(-1) for k, xs in metrics.items()
                    }

                    stats.update(mean_metrics)

                    for metric, values in metrics.items():
                        columns.append(metric)
                        if not isinstance(values, list):
                            values = values.tolist()
                        columns_data.append(values)

                # Prepend the sweep argument along with samples
                if self.generate_sweep_kwarg:
                    columns.insert(0, gen_sweep_arg)
                    columns_data.insert(0, [gen_sweep_value] * len(samples))

                table.append(list(zip(*columns_data)))

        # Log and display evaluation metrics
        logger.info("Summarizing evaluation")
        if self.accelerator.is_main_process:
            rows = sum(list(map(list, zip(*table))), [])

            if not ray.is_initialized():
                # Add metrics/rewards to the table's title
                table_title = f"Evaluation #{self.nth_evaluation}"
                for k, x in stats.items():
                    if k.startswith("reward") or k.startswith("metrics"):
                        table_title += f" {k}: {significant(x)}"

                rich_table = Table(*columns, title=table_title, show_lines=True)
                for ix in range(max(min(3, len(rows)), len(gen_sweep_values))):
                    rich_table.add_row(*[str(significant(x)) for x in rows[ix]])
                Console().print(rich_table)

            if self.config.train.tracker == "wandb":
                import wandb

                stats["samples"] = wandb.Table(columns, rows)

        self.nth_evaluation += 1
        return stats

    def learn(self):  # noqa: C901
        """
        Samples batches from `self.store`, updates model and periodically evaluates it on `self.eval_dataloader`
        """
        logger.info("Starting training")

        self.generate_sweep_kwarg = None
        for k, v in self.config.method.gen_kwargs.items():
            if isinstance(v, list):
                if self.generate_sweep_kwarg is not None:
                    logger.info("Only a single sweep is allowed, {k} is going to be set to {v[0]}")
                    self.generate_kwargs[k] = v[0]
                else:
                    self.generate_sweep_kwarg = (k, v)

        self.prepare_learning()
        self.iter_count = 0
        self.nth_evaluation = 0

        if ray.is_initialized():
            checkpoint = session.get_checkpoint()
            if checkpoint:
                with checkpoint.as_directory() as dir:
                    self.accelerator.load_state(dir)

                    with open(os.path.join(dir, "state.json")) as f:
                        state = json.load(f)
                        self.iter_count = state["iter_count"]
        else:
            results = self.evaluate()
            self.accelerator.log(results, step=self.iter_count)

        tbar = logging.tqdm(
            initial=self.iter_count,
            total=self.total_steps,
            disable=not self.accelerator.is_local_main_process,
            position=0,
            leave=True,
        )

        best_reward = -float("inf")

        # For each epoch
        for _ in range(self.config.train.epochs):
            # For each batch
            for batch in self.train_dataloader:
                # For each update per batch
                for _ in range(self.n_updates_per_batch):
                    # Note that whereas standard policy gradient methods perform one
                    # gradient update per batch, PPO for example commonly performs
                    # multiple gradient updates on the same batch of data.
                    # https://arxiv.org/pdf/1707.06347.pdf
                    forward_time = time()
                    loss, stats = self.loss(batch)
                    forward_time = time() - forward_time
                    backward_time = time()
                    self.accelerator.backward(loss)
                    backward_time = time() - backward_time

                    self.opt.step()
                    self.opt.zero_grad()
                    self.scheduler.step()
                    self.iter_count += 1

                    if self.iter_count % self.config.train.checkpoint_interval == 0:
                        subfolder = f"checkpoint_{self.iter_count:0{len(str(self.total_steps))}d}"
                        directory = os.path.join(self.config.train.checkpoint_dir, subfolder)
                        self.save(directory)

                    stats["time/forward"] = forward_time
                    stats["time/backward"] = backward_time
                    for group_number, lr in enumerate(self.scheduler.get_last_lr()):
                        stats[f"learning_rate_group_{group_number}"] = lr

                    if self.iter_count % self.config.train.eval_interval == 0:
                        results = self.evaluate()
                        stats.update(results)

                        # always save checkpoint with the greatest mean reward
                        if self.config.train.save_best:
                            if stats.get("reward/mean", -float("inf")) > best_reward:
                                best_reward = stats.get("reward/mean")
                                do_save = True
                            # in case ILQL reports reward estimate as one of its metrics
                            elif stats.get("metrics/reward", -float("inf")) > best_reward:
                                best_reward = stats.get("metrics/reward")
                                do_save = True
                            else:
                                do_save = False
                            do_save = torch.tensor(do_save, device=self.accelerator.device)
                            if torch.distributed.is_initialized():
                                torch.distributed.all_reduce(do_save, torch.distributed.ReduceOp.MAX)
                            if do_save:
                                best_path = f"{self.config.train.checkpoint_dir}/best_checkpoint"
                                logger.info(f"Saving the best state so far into {best_path}")
                                self.save(best_path)

                        # Report the metrics to Ray Tune.
                        if ray.is_initialized():
                            self.save("state")
                            with open("state/state.json", "w") as f:
                                json.dump(dict(iter_count=self.iter_count), f)
                            checkpoint = Checkpoint.from_directory("state")
                            session.report(filter_non_scalars(stats), checkpoint=checkpoint)

                    self.accelerator.log(stats, step=self.iter_count)

                    desc = " | ".join(f"{k}: {v:.2f}" for k, v in stats.items() if k.startswith("loss"))
                    tbar.set_description(f"[{desc}]")
                    tbar.update()

                    if self.iter_count >= self.total_steps:
                        subfolder = f"checkpoint_{self.iter_count:0{len(str(self.total_steps))}d}"
                        directory = os.path.join(self.config.train.checkpoint_dir, subfolder)
                        self.save(directory)
                        return self.evaluate()

                self.post_backward_callback()

            self.post_epoch_callback()
        tbar.close()

    @abstractmethod
    def get_arch(self, config: TRLConfig):
        """Returns a specific wrapper of the decoder architecture"""
        pass

    @abstractmethod
    def loss(self, batch) -> Tuple[float, Dict]:
        """Compute loss on a batch from `store` and return some statistics"""
        pass

    @abstractmethod
    def post_backward_callback(self):
        """Do something after model update"""
        pass

    @abstractmethod
    def post_epoch_callback(self):
        """Do something after exhausting/single pass over `self.store`"""
        pass<|MERGE_RESOLUTION|>--- conflicted
+++ resolved
@@ -14,6 +14,7 @@
 from rich.table import Table
 from transformers import AutoTokenizer
 
+import trlx.utils.logging as logging
 from trlx.data.configs import TRLConfig
 from trlx.trainer import BaseRLTrainer, register_trainer
 from trlx.utils import (
@@ -22,7 +23,6 @@
     get_git_tag,
     get_optimizer_class,
     get_scheduler_class,
-    logging,
     significant,
 )
 from trlx.utils.modeling import (
@@ -76,12 +76,11 @@
             num_gpus = "1gpu"
         else:
             num_gpus = f"{self.accelerator.num_processes}gpus"
-        git_tags = config.train.git_tag or get_git_tag()
-        branch = git_tags[0]
+        branch = get_git_tag()[0]
 
         run_name = "/".join([script_name, model_name, num_gpus]) + f":{branch}"
 
-        if self.accelerator.is_main_process:
+        if self.accelerator.is_main_process and not ray.is_initialized():
             config_dict = self.config.to_dict()
             dist_config = get_distributed_config(self.accelerator)
             config_dict["distributed"] = dist_config
@@ -92,7 +91,7 @@
                     "name": run_name,
                     "entity": self.config.train.entity_name,
                     "group": self.config.train.group_name,
-                    "tags": ["/".join(git_tags)],
+                    "tags": ["/".join(get_git_tag())],
                     "mode": "disabled" if os.environ.get("debug", False) else "online",
                 }
 
@@ -245,34 +244,23 @@
                 input_ids=input_ids, attention_mask=attention_mask, **kwargs
             )
 
-<<<<<<< HEAD
-    def save(self, directory: Optional[str] = None):
-        """Creates a checkpoint of the optimizer, scheduler and model"""
-        self.accelerator.save_state(directory or self.config.train.checkpoint_dir)
-
-    @abstractmethod
-    def save_pretrained(self, directory: Optional[str] = None):
-        """Save the model and its configuration file to a directory, so that it can be re-loaded with the
-        `transformers.PreTrainedModel.from_pretrained` method.
-=======
     def save_pretrained(self, directory: Optional[str] = None, **kwargs):
         """Save the underlying Hugging Face model, tokenizer, and configuration files to a directory for
         later use.
->>>>>>> adbf8fcc
-
-        NOTE: If a `directory` is not provided, the model will be saved to a sub-directory
-        of the Trainer config checkpoint dir named "hf_model" (e.g. `/ckpts/hf_model`).
-        """
-<<<<<<< HEAD
-        pass
-=======
+
+        Args:
+            directory (str, *optional*): The directory to save the trainer files to.
+                NOTE: If not specified, the model will be saved to a directory named `hf_model` in the
+                checkpoint directory as specified by the Trainer's config.
+            **kwargs: Additional keyword arguments passed to the underlying Hugging Face model's
+                `save_pretrained` method.
+        """
         if directory is None:
             directory = os.path.join(self.config.train.checkpoint_dir, "hf_model")
         self.accelerator.wait_for_everyone()
         self.accelerator.unwrap_model(self.model).save_pretrained(directory, **kwargs)
         if self.accelerator.is_main_process:
             self.tokenizer.save_pretrained(directory)
->>>>>>> adbf8fcc
 
     def save(self, directory: Optional[str] = None, **kwargs):
         """Creates a checkpoint of the optimizer, scheduler and model"""
@@ -414,22 +402,22 @@
         if self.accelerator.is_main_process:
             rows = sum(list(map(list, zip(*table))), [])
 
+            # Add metrics/rewards to the table's title
+            table_title = f"Evaluation #{self.nth_evaluation}"
+            for k, x in stats.items():
+                if k.startswith("reward") or k.startswith("metrics"):
+                    table_title += f" {k}: {significant(x)}"
+
+            rich_table = Table(*columns, title=table_title, show_lines=True)
+            for ix in range(max(min(3, len(rows)), len(gen_sweep_values))):
+                rich_table.add_row(*[str(significant(x)) for x in rows[ix]])
+            Console().print(rich_table)
+
             if not ray.is_initialized():
-                # Add metrics/rewards to the table's title
-                table_title = f"Evaluation #{self.nth_evaluation}"
-                for k, x in stats.items():
-                    if k.startswith("reward") or k.startswith("metrics"):
-                        table_title += f" {k}: {significant(x)}"
-
-                rich_table = Table(*columns, title=table_title, show_lines=True)
-                for ix in range(max(min(3, len(rows)), len(gen_sweep_values))):
-                    rich_table.add_row(*[str(significant(x)) for x in rows[ix]])
-                Console().print(rich_table)
-
-            if self.config.train.tracker == "wandb":
-                import wandb
-
-                stats["samples"] = wandb.Table(columns, rows)
+                if self.config.train.tracker == "wandb":
+                    import wandb
+
+                    stats["samples"] = wandb.Table(columns, rows)
 
         self.nth_evaluation += 1
         return stats
@@ -539,7 +527,8 @@
                             checkpoint = Checkpoint.from_directory("state")
                             session.report(filter_non_scalars(stats), checkpoint=checkpoint)
 
-                    self.accelerator.log(stats, step=self.iter_count)
+                    if not ray.is_initialized():
+                        self.accelerator.log(stats, step=self.iter_count)
 
                     desc = " | ".join(f"{k}: {v:.2f}" for k, v in stats.items() if k.startswith("loss"))
                     tbar.set_description(f"[{desc}]")

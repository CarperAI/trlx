--- conflicted
+++ resolved
@@ -128,7 +128,6 @@
         # Retrieves model equipped for ppo, ilql, etc
         model = self.get_arch(self.config)
         if self.config.model.model_arch_type == "seq2seq":
-<<<<<<< HEAD
             freeze_bottom_seq2seq_layers(
                 model.pretrained_model, self.config.model.num_layers_unfrozen
             )
@@ -136,11 +135,6 @@
             freeze_bottom_causal_layers(
                 model.pretrained_model, self.config.model.num_layers_unfrozen
             )
-=======
-            freeze_bottom_seq2seq_layers(model.base_model, self.config.model.num_layers_unfrozen)
-        else:
-            freeze_bottom_causal_layers(model.base_model, self.config.model.num_layers_unfrozen)
->>>>>>> 81e935a1
         # Set the delta tuning strategies
         if self.config.model.delta_kwargs is not None:
             delta_type, delta_kwargs = parse_delta_kwargs(

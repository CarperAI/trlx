--- conflicted
+++ resolved
@@ -11,14 +11,22 @@
 from trlx.pipeline import BaseRolloutStore
 
 
-def ppo_collate_fn(pad_token_id: int, elems: Iterable[PPORLElement]):
-    return PPORLBatch(
-        # Left padding of already left-padded queries
-        pad_sequence(
+def ppo_collate_fn(padding_side: str, pad_token_id: int, elems: Iterable[PPORLElement]):
+    if padding_side == "left":
+        query_tensors = pad_sequence(
             [elem.query_tensor.flip(0) for elem in elems],
             padding_value=pad_token_id,
             batch_first=True,
-        ).flip(1),
+        ).flip(1)
+    else:
+        query_tensors = pad_sequence(
+            [elem.query_tensor for elem in elems],
+            padding_value=pad_token_id,
+            batch_first=True,
+        )
+    return PPORLBatch(
+        # Left padding of already left-padded queries
+        query_tensors,
         # Right pad the rest, to have a single horizontal query/response split
         pad_sequence(
             [elem.response_tensor for elem in elems],
@@ -80,45 +88,6 @@
         batch_size: int,
         shuffle: bool,
     ) -> DataLoader:
-<<<<<<< HEAD
-        return DataLoader(self, batch_size, shuffle=shuffle, collate_fn=partial(ppo_collate_fn, self.pad_token_id))
-=======
-        def collate_fn(elems: Iterable[PPORLElement]):
-            if self.padding_side == "right":
-                # Right padding of already right-padded queries
-                query_tensors = pad_sequence(
-                    [elem.query_tensor for elem in elems],
-                    padding_value=self.pad_token_id,
-                    batch_first=True,
-                )
-            else:
-                # Left padding of already left-padded queries
-                query_tensors = pad_sequence(
-                    [elem.query_tensor.flip(0) for elem in elems],
-                    padding_value=self.pad_token_id,
-                    batch_first=True,
-                ).flip(1)
-
-            return PPORLBatch(
-                query_tensors,
-                # Right pad the rest, to have a single horizontal query/response split
-                pad_sequence(
-                    [elem.response_tensor for elem in elems],
-                    padding_value=self.pad_token_id,
-                    batch_first=True,
-                ),
-                pad_sequence(
-                    [elem.logprobs for elem in elems],
-                    padding_value=0.0,
-                    batch_first=True,
-                ),
-                pad_sequence([elem.values for elem in elems], padding_value=0.0, batch_first=True),
-                pad_sequence(
-                    [elem.rewards for elem in elems],
-                    padding_value=0.0,
-                    batch_first=True,
-                ),
-            )
-
-        return DataLoader(self, batch_size, shuffle=shuffle, collate_fn=collate_fn)
->>>>>>> 355c9741
+        return DataLoader(
+            self, batch_size, shuffle=shuffle, collate_fn=partial(ppo_collate_fn, self.padding_side, self.pad_token_id)
+        )
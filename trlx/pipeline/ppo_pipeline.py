--- conflicted
+++ resolved
@@ -13,14 +13,10 @@
 
 @register_datapipeline
 class PPOPipeline(BasePipeline):
-<<<<<<< HEAD
     """
     Pipeline for training PPO on the IMDB review dataset. The task is to generate positive reviews.
     """
     def __init__(self, tokenizer, config, prompt_dataset_path = None):
-=======
-    def __init__(self, tokenizer, config, prompt_dataset_path=None):
->>>>>>> 35d34463
         super().__init__()
 
         ds = load_dataset("imdb", split="test")

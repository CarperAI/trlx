from dataclasses import dataclass
from typing import Iterable

from torchtyping import TensorType


@dataclass
class PromptElement:
    """
    Dataclass for a single prompt, containing its string and tokenized form.
<<<<<<< HEAD
=======

    :param text: The prompt text.
    :type text: str

    :param tokens: The prompt tokens. Should be a long tensor
    :type tokens: torch.Tensor
    """

    text: str
    tokens: TensorType["num_tokens"]
>>>>>>> 7f830906

    :param text: The prompt text.
    :type text: str

    :param tokens: The prompt tokens. Should be a long tensor
    :type tokens: torch.Tensor
    """
    text : str
    tokens : TensorType["num_tokens"]

@dataclass
class PromptBatch:
    """
    Batched PromptElement

    :param text: An iterable of prompt texts.
    :type text: Iterable[str]
<<<<<<< HEAD
=======

    :param tokens: A long tensor batch of prompt tokens.
    :type tokens: torch.Tensor
    """

    text: Iterable[str]
    tokens: TensorType["batch_size", "num_tokens"]
>>>>>>> 7f830906

    :param tokens: A long tensor batch of prompt tokens.
    :type tokens: torch.Tensor
    """
    text : Iterable[str]
    tokens : TensorType["batch_size", "num_tokens"]

@dataclass
class AccelerateRLElement:
    """
    Dataclass for RL elements, containing output tokens and rewards for each token.

    :param tokens: The output tokens. Should be a long tensor
    :type tokens: torch.Tensor
<<<<<<< HEAD
=======

    :param rewards: The rewards for each token. Should be a float tensor of same size as tokens.
    :type rewards: torch.Tensor
    """

    output_tokens: TensorType["output_size"]
    rewards: TensorType["output_size"]
>>>>>>> 7f830906

    :param rewards: The rewards for each token. Should be a float tensor of same size as tokens.
    :type rewards: torch.Tensor
    """
    output_tokens : TensorType["output_size"]
    rewards : TensorType["output_size"]

@dataclass
class AccelerateRLBatchElement:
    """
    Batched accelerate RL element

    :param tokens: Batches of long tensors of output tokens.
    :type tokens: torch.Tensor

    :param rewards: Batches of float tensors of rewards for each output token.
    :type rewards: torch.Tensor
    """
<<<<<<< HEAD
    output_tokens : TensorType["batch_size", "output_size"]
    rewards : TensorType["batch_size", "output_size"]
=======

    output_tokens: TensorType["batch_size", "output_size"]
    rewards: TensorType["batch_size", "output_size"]
>>>>>>> 7f830906
<|MERGE_RESOLUTION|>--- conflicted
+++ resolved
@@ -8,19 +8,6 @@
 class PromptElement:
     """
     Dataclass for a single prompt, containing its string and tokenized form.
-<<<<<<< HEAD
-=======
-
-    :param text: The prompt text.
-    :type text: str
-
-    :param tokens: The prompt tokens. Should be a long tensor
-    :type tokens: torch.Tensor
-    """
-
-    text: str
-    tokens: TensorType["num_tokens"]
->>>>>>> 7f830906
 
     :param text: The prompt text.
     :type text: str
@@ -38,16 +25,6 @@
 
     :param text: An iterable of prompt texts.
     :type text: Iterable[str]
-<<<<<<< HEAD
-=======
-
-    :param tokens: A long tensor batch of prompt tokens.
-    :type tokens: torch.Tensor
-    """
-
-    text: Iterable[str]
-    tokens: TensorType["batch_size", "num_tokens"]
->>>>>>> 7f830906
 
     :param tokens: A long tensor batch of prompt tokens.
     :type tokens: torch.Tensor
@@ -62,16 +39,6 @@
 
     :param tokens: The output tokens. Should be a long tensor
     :type tokens: torch.Tensor
-<<<<<<< HEAD
-=======
-
-    :param rewards: The rewards for each token. Should be a float tensor of same size as tokens.
-    :type rewards: torch.Tensor
-    """
-
-    output_tokens: TensorType["output_size"]
-    rewards: TensorType["output_size"]
->>>>>>> 7f830906
 
     :param rewards: The rewards for each token. Should be a float tensor of same size as tokens.
     :type rewards: torch.Tensor
@@ -90,11 +57,5 @@
     :param rewards: Batches of float tensors of rewards for each output token.
     :type rewards: torch.Tensor
     """
-<<<<<<< HEAD
     output_tokens : TensorType["batch_size", "output_size"]
-    rewards : TensorType["batch_size", "output_size"]
-=======
-
-    output_tokens: TensorType["batch_size", "output_size"]
-    rewards: TensorType["batch_size", "output_size"]
->>>>>>> 7f830906
+    rewards : TensorType["batch_size", "output_size"]
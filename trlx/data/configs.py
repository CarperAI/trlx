--- conflicted
+++ resolved
@@ -275,7 +275,6 @@
 
     @classmethod
     def update(cls, baseconfig: Dict, config: Dict):
-<<<<<<< HEAD
         update = {}
         # unflatten a string variable name into a nested dictionary
         # key1.key2.key3: value -> {key1: {key2: {key3: value}}}
@@ -289,10 +288,9 @@
                     for layer in layers[1:]:
                         d = d.setdefault(layer, {})
                     d[var] = value
-=======
+
         if not isinstance(baseconfig, Dict):
             baseconfig = baseconfig.to_dict()
->>>>>>> adbf8fcc
 
         updates = set()
         merged = merge(baseconfig, update, updates)

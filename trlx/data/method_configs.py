--- conflicted
+++ resolved
@@ -44,7 +44,6 @@
 @dataclass
 @register_method
 class MethodConfig:
-<<<<<<< HEAD
     """
     Config for a certain RL method.
 
@@ -52,9 +51,6 @@
     :type name: str
     """
     name : str
-=======
-    name: str
->>>>>>> 35d34463
 
     @classmethod
     def from_dict(cls, config: Dict[str, Any]):

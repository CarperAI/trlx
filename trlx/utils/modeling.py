import functools
import inspect
import json
import os
from typing import Any, Dict, List, MutableMapping, Optional, Tuple, Union

import numpy as np
import torch
import torch.distributed as dist
import torch.nn as nn
import torch.nn.functional as F
import transformers
from huggingface_hub import hf_hub_download

try:
    from opendelta import (
        AdapterModel,
        BitFitModel,
        LoraModel,
        PrefixModel,
        SoftPromptModel,
    )

    HAS_OPENDELTA = True
except ModuleNotFoundError:
    HAS_OPENDELTA = False


<<<<<<< HEAD
class PreTrainedModelWrapper(nn.Module, transformers.utils.PushToHubMixin):
    """A wrapper around `transformers.PreTrainedModel`

    Reference: @younesbelkada's `PreTrainedModelWrapper`
    https://github.com/lvwerra/trl/blob/4f5c16fafde42d9aca971952bcdcc1f5a0a68cf0/trl/models/modeling_base.py#L2

    Class Attributes:
        _auto_model_parent_class (transformers.AutoModel): The `transformers.AutoModel` type
            to base the wrapping behavior off of, e.g. `transformers.AutoModelForCausalLM`.
        _supported_modules (List[str]): A list of attribute names for modules of the wrapped model.
            This is used to save and load any additional modules by manipulating the state dict.
        _supported_args (List[str]): A list of arguments specific to the wrapped model to separate from
            the arguments that are supported by the parent `AutoModel` class.
    """

    _auto_model_parent_class: transformers.AutoModel = None
    _supported_modules: List[str] = None
    # TODO (jon-tow): Supported args should come from a `Config` of the specific child type similar to
    # how config classes are used to instantiate `transformers.PreTrainedModel`s.
    _supported_args: List[str] = None

    def __init__(self, pretrained_model: Optional[nn.Module] = None, **kwargs):
        super().__init__()
        self.pretrained_model = pretrained_model
        # cache `pre_trained.forward` args for general use (avoids incompatible args across architectures)
        self.forward_kwargs = inspect.getfullargspec(self.pretrained_model.forward).args

    @classmethod
    def _split_kwargs(cls, kwargs):
        """
        Separates the kwargs from the arguments that with support inside `supported_args`
        and the ones that we don't.
        """
        supported_kwargs = {}
        unsupported_kwargs = {}
        for key, value in kwargs.items():
            from_pretrained_args = inspect.signature(
                cls._auto_model_parent_class.from_pretrained
            ).parameters.keys()
            if key in cls._supported_args or key not in from_pretrained_args:
                supported_kwargs[key] = value
            else:
                unsupported_kwargs[key] = value
        return supported_kwargs, unsupported_kwargs

    @classmethod
    def from_pretrained(  # noqa: max-complexity
        cls,
        pretrained_model_name_or_path: Union[str, transformers.PreTrainedModel],
        *model_args,
        **kwargs,
    ):
        """
        Instantiate a pretrained pytorch model from a pre-trained model configuration.
        This method is a wrapper around `transformers.PreTrainedModel.from_pretrained`.
        Please refer to the documentation of `transformers.PreTrainedModel.from_pretrained`
        for more information.

        Args:
            pretrained_model_name_or_path (str or `transformers.PreTrainedModel`):
                The identifier of the pre-trained model to load or the pre-trained model itself.
            *model_args (sequence of positional arguments, *optional*):
                All remaining positional arguments will be passed to the `_auto_model_parent_class`.
            **kwargs (dict, *optional*):
                Dictionary of keyword arguments to pass to both the underlying `_auto_model_parent_class`
                call (e.g. `transformers.AutoModelForCausalLM.from_pretrained`) and the specific
                instance of the wrapped model.

        NOTE: You must pass in arguments specific to the wrapped model as keyword arguments.
        """

        if kwargs is not None:
            wrapped_model_kwargs, from_pretrained_kwargs = cls._split_kwargs(kwargs)
        else:
            from_pretrained_kwargs = {}
            wrapped_model_kwargs = {}

        if isinstance(pretrained_model_name_or_path, str):
            # Load the pretrained model using the `transformers` AutoClass (e.g. AutoModelForCausalLM)
            pretrained_model = cls._auto_model_parent_class.from_pretrained(
                pretrained_model_name_or_path, *model_args, **from_pretrained_kwargs
            )
        elif isinstance(pretrained_model_name_or_path, transformers.PreTrainedModel):
            pretrained_model = pretrained_model_name_or_path
        else:
            raise ValueError(
                f"Invalid type for `pretrained_model_name_or_path`: {type(pretrained_model_name_or_path)}"
                "Expected `str` or `transformers.PreTrainedModel`."
            )

        model = cls(pretrained_model, **wrapped_model_kwargs)

        if isinstance(pretrained_model_name_or_path, str):
            filename = os.path.join(pretrained_model_name_or_path, "pytorch_model.bin")
            sharded_index_filename = os.path.join(
                pretrained_model_name_or_path, "pytorch_model.bin.index.json"
            )
            is_sharded = False

            if not os.path.exists(filename):
                try:
                    filename = hf_hub_download(
                        pretrained_model_name_or_path, "pytorch_model.bin"
                    )
                # sharded
                except Exception:
                    if os.path.exists(sharded_index_filename):
                        index_file_name = sharded_index_filename
                    else:
                        index_file_name = hf_hub_download(
                            pretrained_model_name_or_path,
                            "pytorch_model.bin.index.json",
                        )
                    with open(index_file_name, "r") as f:
                        index = json.load(f)
                    # check filename with supported modules
                    files_to_download = set()
                    for k, v in index["weight_map"].items():
                        if any([module in k for module in cls._supported_modules]):
                            files_to_download.add(v)
                    is_sharded = True

            if is_sharded:
                # download each file and add it to the state_dict
                state_dict = {}
                for shard_file in files_to_download:
                    filename = os.path.join(pretrained_model_name_or_path, shard_file)
                    # download if shard file doesn't exist locally
                    if not os.path.exists(filename):
                        filename = hf_hub_download(
                            pretrained_model_name_or_path, shard_file
                        )
                    state_dict.update(torch.load(filename, map_location="cpu"))
            else:
                state_dict = torch.load(filename, map_location="cpu")
        else:
            state_dict = pretrained_model_name_or_path.state_dict()

        model.post_init(state_dict=state_dict)
        return model

    def save_pretrained(self, *args, **kwargs):
        """Save the pretrained model to a directory. This method is a wrapper around
        `transformers.PreTrainedModel.save_pretrained`. Please refer to the documentation
        of `transformers.PreTrainedModel.save_pretrained` for more information.

        Args:
            *args (`list`, *optional*):
                Positional arguments passed along to the underlying model's
                `save_pretrained` method.
            **kwargs (`dict`, *optional*):
                Keyword arguments passed along to the underlying model's
                `save_pretrained` method.
        """
        state_dict = kwargs.pop("state_dict", None)
        if state_dict is None:
            state_dict = self.state_dict()
            kwargs["state_dict"] = state_dict

        return self.pretrained_model.save_pretrained(*args, **kwargs)

    def state_dict(self, *args, **kwargs):
        """Return the state_dict of the pretrained model."""
        raise NotImplementedError

    def post_init(self, *args, **kwargs):
        """Post initialization method. This method is called after the model is
        instantiated and loaded from a checkpoint. It can be used to perform
        additional operations such as loading the state_dict.
        """
        raise NotImplementedError

    def get_compatible_forward_kwargs(self, **kwargs) -> Dict[str, Any]:
        """Filter out arguments not supported by the specific instance of `pretrained_model.transformer.forward`"""
        # FIXME: This is a hack to get around the fact that the `transformers` architectures
        # we use don't have an enforced consistent API for `forward` parameters.
        return {k: v for k, v in kwargs.items() if k in self.forward_kwargs}


def make_head(n_embd: int, out: int) -> nn.Sequential:
=======
def make_head(n_embd: int, out: int, dtype: type = torch.float32) -> nn.Sequential:
>>>>>>> b2ce1a4c
    """Returns a generic sequential MLP head."""
    return nn.Sequential(
        nn.Linear(n_embd, n_embd * 2, dtype=dtype),
        nn.ReLU(),
        nn.Linear(n_embd * 2, out, dtype=dtype),
    )


def freeze_bottom_causal_layers(model: nn.Module, num_layers_unfrozen: int = 0):
    """Freezes the bottom transformer block layers of the specified model."""
    hidden_layers = hf_get_decoder_blocks(model)
    if num_layers_unfrozen == 0:
        hidden_layers_to_freeze = list(hidden_layers)
    elif num_layers_unfrozen > 0:
        hidden_layers_to_freeze = list(hidden_layers)[:-num_layers_unfrozen]
    else:
        hidden_layers_to_freeze = []
    for layer in hidden_layers_to_freeze:
        layer.requires_grad_(False)


def freeze_bottom_seq2seq_layers(model: nn.Module, num_layers_unfrozen: int = 0):
    """Freezes the bottom transformer block layers of the specified model."""
    if num_layers_unfrozen == -1:
        return
    shared_embed = model.shared
    decoder_embed = model.decoder.embed_tokens
    encoder_blocks = model.encoder.block
    encoder_norm_layer = model.encoder.final_layer_norm
    decoder_norm_layer = model.decoder.final_layer_norm
    decoder_blocks = model.decoder.block[:-num_layers_unfrozen]
    blocks_to_freeze = (
        list(encoder_blocks)
        + list(decoder_blocks)
        + [shared_embed]
        + [encoder_norm_layer]
        + [decoder_norm_layer]
        + [decoder_embed]
    )
    for block in blocks_to_freeze:
        block.requires_grad_(False)


def rhasattr(obj, attr):
    """A chain-able attribute version of hasattr. For example, to check if
    `obj` has the attribute `foo.bar.baz`, you can use:
        `rhasattr(obj, "foo.bar.baz")`
    Reference: https://stackoverflow.com/a/67303315
    """
    _nested_attrs = attr.split(".")
    _curr_obj = obj
    for _a in _nested_attrs[:-1]:
        if hasattr(_curr_obj, _a):
            _curr_obj = getattr(_curr_obj, _a)
        else:
            return False
    return hasattr(_curr_obj, _nested_attrs[-1])


def rgetattr(obj, attr: str, *args) -> object:
    """A chain-able attribute version of getattr. For example, to get the
    attribute `foo.bar.baz` from `obj`, you can use:
        `rgetattr(obj, "foo.bar.baz")`
    Reference: https://stackoverflow.com/a/31174427
    """

    def _getattr(obj, attr):
        return getattr(obj, attr, *args)

    return functools.reduce(_getattr, [obj] + attr.split("."))


def findattr(obj, attrs: Tuple[str]) -> Union[object, None]:
    for attr in attrs:
        if rhasattr(obj, attr):
            return rgetattr(obj, attr)
    raise ValueError(f"Could not find an attribute from `{attrs}` in `{obj}`")


def hf_get_decoder_final_norm(model: nn.Module) -> float:
    """Returns the final (layer) norm of the specified decoder.
    NOTE: Different model configurations have different final norm attribute names.
        - transformer.ln_f: (GPT2LMHeadModel, GPTJForCausalLM)
        - model.decoder.final_layer_norm: (OPTForCausalLM)
        - gpt_neox.layers.final_layer_norm: (GPTNeoXForCausalLM)
    """
    norm_attrs = (
        "transformer.ln_f",
        "model.decoder.final_layer_norm",
        "gpt_neox.final_layer_norm",
    )
    return findattr(model, norm_attrs)


def hf_get_decoder_blocks(model: nn.Module) -> Tuple[nn.Module]:
    """Returns the decoder hidden layers of the specified model.
    NOTE: Different model configurations have different hidden layer attribute names.
        - transformer.h: (BloomForCausalLM, GPT2LMHeadModel, GPTJForCausalLM)
        - model.decoder.layers: (OPTForCausalLM)
        - gpt_neox.layers: (GPTNeoXForCausalLM)
        - decoder.block: (T5ForConditionalGeneration)
    """
    hidden_layers_attrs = (
        "transformer.h",
        "model.decoder.layers",
        "gpt_neox.layers",
        "decoder.block",
    )
    return findattr(model, hidden_layers_attrs)


def hf_get_lm_head(model: transformers.AutoModelForCausalLM) -> nn.Module:
    """Returns the language modeling (lm) head of the specified HuggingFace
    transformers model.
    NOTE: Different model configurations have different `lm_head` attribute names.
        - lm_head: (GPT2LMHeadModel, BloomForCausalLM)
        - embed_out: (GPTNeoXForCausalLM)
    """
    return model.get_output_embeddings()


def hf_get_hidden_size(config: transformers.PretrainedConfig) -> int:
    """Returns the hidden layer dimensionality of the model architecture specified
    by the HuggingFace transformers config.
    NOTE: Different model configurations have different hidden size attribute names.
        - hidden_size: (OPTConfig, BloomConfig)
        - n_embd: (GPT2Config, GPTJConfig)
        - d_model: (PegasusConfig, XLNetConfig)
    """
    hidden_size_attrs = ("hidden_size", "n_embd", "d_model")
    return findattr(config, hidden_size_attrs)


def hf_get_num_hidden_layers(config: transformers.PretrainedConfig) -> int:
    """Returns the number of hidden layers in the model architecture specified
    by the HuggingFace transformers config.
    NOTE: Different model configurations have different number-of-layers attribute
    names.
        - num_hidden_layers: (GPTNeoXConfig, OPTConfig)
        - n_layer: (GPT2Config, GPTJConfig, BloomConfig)
    """
    num_hidden_layers_attrs = ("num_hidden_layers", "n_layer")
    return findattr(config, num_hidden_layers_attrs)


def get_global_statistics(xs: torch.Tensor) -> Tuple[float, float, int]:
    """
    Computes element-wise mean and variance of the tensor across processes
    """
    sum_and_count = torch.tensor([xs.sum(), xs.numel()], device=xs.device)
    dist.all_reduce(sum_and_count, dist.ReduceOp.SUM)
    global_sum, count = sum_and_count
    global_mean = global_sum / count

    sum_var = torch.sum((xs - global_mean) ** 2)
    dist.all_reduce(sum_var, dist.ReduceOp.SUM)
    global_var = sum_var / count
    return global_mean, global_var, count


def whiten(xs: torch.Tensor, shift_mean=True, distributed=True) -> torch.Tensor:
    """Whitens values"""
    if distributed and dist.is_initialized():
        mean, var, _ = get_global_statistics(xs)
    else:
        var, mean = torch.var_mean(xs)

    whitened = (xs - mean) * torch.rsqrt(var + 1e-8)
    if not shift_mean:
        whitened += mean
    return whitened


def logprobs_from_logits(logits, labels):
    """Compute log softmax values from logits."""
    logprobs = F.log_softmax(logits, dim=-1)
    logprobs_labels = torch.gather(logprobs, dim=-1, index=labels.unsqueeze(-1))
    return logprobs_labels.squeeze(-1)


def flatten_dict(
    d: Union[dict, MutableMapping],
    parent_key: str = "",
    sep: str = "/",
) -> dict:
    # From: https://stackoverflow.com/a/6027615
    items = []
    for k, v in d.items():
        new_key = parent_key + sep + k if parent_key else k
        if isinstance(v, MutableMapping):
            items.extend(flatten_dict(v, new_key, sep=sep).items())
        else:
            items.append((new_key, v))
    return dict(items)


def get_tensor_stats(xs: torch.Tensor, mask: torch.Tensor, n: int):
    mean = (xs * mask).sum() / n
    return dict(
        mean=mean,
        min=torch.where(mask.bool(), xs, np.inf).min(),
        max=torch.where(mask.bool(), xs, -np.inf).max(),
        std=torch.sqrt(((xs - mean) * mask).pow(2).sum() / n),
    )


class RunningMoments:
    def __init__(self):
        """
        Calculates the running mean and standard deviation of a data stream. Modified version of
        https://github.com/DLR-RM/stable-baselines3/blob/a6f5049a99a4c21a6f0bcce458ca3306cef310e0/stable_baselines3/common/running_mean_std.py
        """
        self.mean = 0
        self.std = 1
        self.var = 1
        self.count = 1e-24

    def update(self, xs: torch.Tensor) -> Tuple[float, float]:
        """Updates running moments from batch's moments computed across ranks"""
        if dist.is_initialized():
            xs_mean, xs_var, xs_count = get_global_statistics(xs)
        else:
            xs_count = xs.numel()
            xs_var, xs_mean = torch.var_mean(xs, unbiased=False)

        delta = xs_mean - self.mean
        tot_count = self.count + xs_count

        new_sum = xs_var * xs_count
        # correct old_sum deviation accounting for the new mean
        old_sum = self.var * self.count + delta**2 * self.count * xs_count / tot_count
        tot_sum = old_sum + new_sum

        self.mean += delta * xs_count / tot_count
        self.var = tot_sum / tot_count
        self.std = (self.var * tot_count / (tot_count - 1)).sqrt()
        self.count = tot_count

        return xs_mean, (xs_var * xs_count / (xs_count - 1)).sqrt()


# OpenDelta utilities


MODIFIED_MODULES_DICT = {
    "gptj": {
        "attention": ["attn.q_proj", "attn.k_proj", "attn.v_proj"],
        "mlp": ["mlp.fc_in", "mlp.fc_out"],
        "all": [
            "attn.q_proj",
            "attn.k_proj",
            "attn.v_proj",
            "attn.out_proj",
            "mlp.fc_in",
            "mlp.fc_out",
        ],
    },
    "gpt_neox": {
        "attention": ["attention.query_key_value"],
        "mlp": ["mlp.dense_h_to_4h", "mlp.dense_4h_to_h"],
        "all": [
            "attention.query_key_value",
            "attention.dense",
            "mlp.dense_h_to_4h",
            "mlp.dense_4h_to_h",
        ],
    },
    "opt": {
        "attention": [
            "self_attn.k_proj",
            "self_attn.v_proj",
            "self_attn.q_proj",
            "self_attn.out_proj",
        ],
        "mlp": ["fc1", "fc2"],
        "all": [
            "self_attn.k_proj",
            "self_attn.v_proj",
            "self_attn.q_proj",
            "self_attn.out_proj",
            "fc1",
            "fc2",
        ],
    },
    "bloom": {
        "attention": ["self_attention.query_key_value", "self_attention.dense"],
        "mlp": ["mlp.dense_h_to_4h", "mlp.dense_4h_to_h"],
        "all": [
            "self_attention.query_key_value",
            "self_attention.dense",
            "mlp.dense_h_to_4h",
            "mlp.dense_4h_to_h",
        ],
    },
}


def generate_layer_regex(
    config: transformers.PretrainedConfig, num_layers_unfrozen: int = -1
) -> str:
    """Generates a regex range for the specified number of learnable layers."""
    if num_layers_unfrozen == -1:
        return "[r](\d)+."
    num_hidden_layers = hf_get_num_hidden_layers(config)
    start_layer = num_hidden_layers - num_layers_unfrozen
    if start_layer < 0:
        raise Exception(
            "Number of layers unfrozen cannot be greater than number of layers in the model"
        )
    pattern = f"(?:{regex_for_range(start_layer, num_hidden_layers - 1)})."
    return f"[r]{pattern}"


def get_delta_modified_modules(
    config: transformers.PretrainedConfig,
    modified_modules: List[str],
    num_layers_unfrozen: int = -1,
) -> List[str]:
    """Returns a list of module names to be modified for a given delta method with
    the specified number of learnable layers."""
    prefix = generate_layer_regex(config, num_layers_unfrozen)
    module_list = [prefix + module for module in modified_modules]
    return module_list


def get_delta_model_class(model_type: str):
    if not HAS_OPENDELTA:
        raise ValueError(
            "OpenDelta package required to train with delta models. https://github.com/thunlp/OpenDelta."
        )
    delta_models = {
        "bitfit": BitFitModel,
        "adapter": AdapterModel,
        "prefix": PrefixModel,
        "lora": LoraModel,
        "softprompt": SoftPromptModel,
    }
    return delta_models[model_type]


def parse_delta_kwargs(
    config: transformers.PretrainedConfig,
    delta_kwargs: Dict[str, Any],
    num_layers_unfrozen: int = -1,
) -> Tuple[str, Dict[str, Any]]:
    """Parses through delta kwargs to get delta type and proper modified modules."""
    # This function is needed to parse through the `delta_kwargs` in order to:
    # 1) Get the `delta_type` method name to access the correct `delta_model_class`
    # 2a) Accept user specified `modified_modules` and if not provided use the `trlx` default mapping
    # 2b) Convert the list of `modified_modules` to a range of layers that fit within the range
    #    of learnable layers as specified by `num_layers_unfrozen`

    # Pop `delta_type` to allow passing the kwargs to the model constructor since
    # `delta_type` is not a valid argument of the constructor
    delta_type = delta_kwargs.pop("delta_type")
    assert delta_type in ["lora"], "Only `LoRA` based delta models are supported"

    # Use `trlx` default modified modules if none are specified
    modified_modules = delta_kwargs.get("modified_modules", "all")
    if modified_modules in ["all", "attention", "mlp"]:
        if config.model_type not in MODIFIED_MODULES_DICT:
            raise ValueError(
                f"Model type `{config.model_type}` is not currently supported for "
                "delta training with default modified modules."
            )
        modified_modules = MODIFIED_MODULES_DICT[config.model_type][modified_modules]
    # Update the `modified_modules` with the correct layer ranges
    delta_kwargs["modified_modules"] = get_delta_modified_modules(
        config, modified_modules, num_layers_unfrozen=num_layers_unfrozen
    )

    return delta_type, delta_kwargs


def regex_for_range(min_: int, max_: int) -> str:  # noqa
    """Returns a regex that matches all numbers in the given range.

    Example: regex_for_range(12, 34) -> "1[2-9]|2\d|3[0-4]"

    Copyright (c) 2013, Dmitry Voronin. All rights reserved.
    Reference: https://github.com/voronind/range-regex
    """

    def split_to_patterns(min_, max_):
        subpatterns = []
        start = min_
        for stop in split_to_ranges(min_, max_):
            subpatterns.append(range_to_pattern(start, stop))
            start = stop + 1
        return subpatterns

    def split_to_ranges(min_, max_):
        stops = {max_}
        nines_count = 1
        stop = fill_by_nines(min_, nines_count)
        while min_ <= stop < max_:
            stops.add(stop)
            nines_count += 1
            stop = fill_by_nines(min_, nines_count)
        zeros_count = 1
        stop = fill_by_zeros(max_ + 1, zeros_count) - 1
        while min_ < stop <= max_:
            stops.add(stop)
            zeros_count += 1
            stop = fill_by_zeros(max_ + 1, zeros_count) - 1
        stops = list(stops)
        stops.sort()
        return stops

    def fill_by_nines(integer, nines_count):
        return int(str(integer)[:-nines_count] + "9" * nines_count)

    def fill_by_zeros(integer, zeros_count):
        return integer - integer % 10**zeros_count

    def range_to_pattern(start, stop):
        pattern = ""
        any_digit_count = 0
        for start_digit, stop_digit in zip(str(start), str(stop)):
            if start_digit == stop_digit:
                pattern += start_digit
            elif start_digit != "0" or stop_digit != "9":
                pattern += "[{}-{}]".format(start_digit, stop_digit)
            else:
                any_digit_count += 1
        if any_digit_count:
            pattern += r"\d"
        if any_digit_count > 1:
            pattern += "{{{}}}".format(any_digit_count)
        return pattern

    positive_subpatterns = []
    negative_subpatterns = []

    if min_ < 0:
        min__ = 1
        if max_ < 0:
            min__ = abs(max_)
        max__ = abs(min_)
        negative_subpatterns = split_to_patterns(min__, max__)
        min_ = 0
    if max_ >= 0:
        positive_subpatterns = split_to_patterns(min_, max_)

    negative_only_subpatterns = [
        "-" + val for val in negative_subpatterns if val not in positive_subpatterns
    ]
    positive_only_subpatterns = [
        val for val in positive_subpatterns if val not in negative_subpatterns
    ]
    intersected_subpatterns = [
        "-?" + val for val in negative_subpatterns if val in positive_subpatterns
    ]
    subpatterns = (
        negative_only_subpatterns + intersected_subpatterns + positive_only_subpatterns
    )
    return "|".join(subpatterns)<|MERGE_RESOLUTION|>--- conflicted
+++ resolved
@@ -26,7 +26,6 @@
     HAS_OPENDELTA = False
 
 
-<<<<<<< HEAD
 class PreTrainedModelWrapper(nn.Module, transformers.utils.PushToHubMixin):
     """A wrapper around `transformers.PreTrainedModel`
 
@@ -206,10 +205,7 @@
         return {k: v for k, v in kwargs.items() if k in self.forward_kwargs}
 
 
-def make_head(n_embd: int, out: int) -> nn.Sequential:
-=======
 def make_head(n_embd: int, out: int, dtype: type = torch.float32) -> nn.Sequential:
->>>>>>> b2ce1a4c
     """Returns a generic sequential MLP head."""
     return nn.Sequential(
         nn.Linear(n_embd, n_embd * 2, dtype=dtype),

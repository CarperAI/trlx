--- conflicted
+++ resolved
@@ -45,18 +45,11 @@
 
 
 class PreTrainedModelWrapper(nn.Module, transformers.utils.PushToHubMixin):
-<<<<<<< HEAD
     """A wrapper around `transformers.PreTrainedModel`
-=======
-    """A wrapper class around a (`transformers.PreTrainedModel`) to be compatible with the
-    (`~transformers.PreTrained`) class in order to keep some attributes and methods of the
-    (`~transformers.PreTrainedModel`) class.
->>>>>>> 195bf019
 
     Reference: @younesbelkada's `PreTrainedModelWrapper`
     https://github.com/lvwerra/trl/blob/4f5c16fafde42d9aca971952bcdcc1f5a0a68cf0/trl/models/modeling_base.py#L2
 
-<<<<<<< HEAD
     Class Attributes:
         _auto_model_parent_class (transformers.AutoModel): The `transformers.AutoModel`
             type to base the wrapping behavior off of, e.g. `transformers.AutoModelForCausalLM`.
@@ -67,27 +60,13 @@
             architecture model separate from the arguments that are supported by the
             parent `AutoModel` class. Any arguments that are not supported by the
             underlying model will be passed to the parent `AutoModel` parent class.
-=======
-    Attributes:
-        _auto_model_parent_class (transformers.AutoModel): The `transformers.AutoModel` type
-            to base the wrapping behavior off of, e.g. `transformers.AutoModelForCausalLM`.
-        _supported_modules (List[str]): A list of attribute names for modules of the wrapped model.
-            This is used to save and load any additional modules by manipulating the state dict.
-        _supported_args (List[str]): A list of arguments specific to the wrapped model to separate from
-            the arguments that are supported by the parent `AutoModel` class.
->>>>>>> 195bf019
     """
 
     _auto_model_parent_class: transformers.AutoModel = None
     _supported_modules: List[str] = None
-<<<<<<< HEAD
     # TODO (jon-tow): Supported args should come from a `Config` of the specific
     # underlying type similar to how config classes are used to instantiate
     # `transformers.PreTrainedModel`s.
-=======
-    # TODO (jon-tow): Supported args should come from a `Config` of the specific child type similar to
-    # how config classes are used to instantiate `transformers.PreTrainedModel`s.
->>>>>>> 195bf019
     _supported_args: List[str] = None
 
     def __init__(self, pretrained_model: Optional[nn.Module] = None, **kwargs):
@@ -99,28 +78,16 @@
     @classmethod
     def _split_kwargs(cls, kwargs):
         """
-<<<<<<< HEAD
         Separates the kwargs from the arguments that with support inside
         `supported_args` and the ones that we don't.
-=======
-        Separates the kwargs from the arguments that with support inside `supported_args`
-        and the ones that we don't.
->>>>>>> 195bf019
         """
         supported_kwargs = {}
         unsupported_kwargs = {}
         for key, value in kwargs.items():
-<<<<<<< HEAD
             # from_pretrained_args = inspect.signature(
             #     cls._auto_model_parent_class.from_pretrained
             # ).parameters.keys()
             if key in cls._supported_args:
-=======
-            from_pretrained_args = inspect.signature(
-                cls._auto_model_parent_class.from_pretrained
-            ).parameters.keys()
-            if key in cls._supported_args or key not in from_pretrained_args:
->>>>>>> 195bf019
                 supported_kwargs[key] = value
             else:
                 unsupported_kwargs[key] = value
@@ -134,22 +101,14 @@
         **kwargs,
     ):
         """
-<<<<<<< HEAD
         Instantiate a pretrained pytorch model from a pretrained model configuration.
-=======
-        Instantiate a pretrained pytorch model from a pre-trained model configuration.
->>>>>>> 195bf019
         This method is a wrapper around `transformers.PreTrainedModel.from_pretrained`.
         Please refer to the documentation of `transformers.PreTrainedModel.from_pretrained`
         for more information.
 
         Args:
             pretrained_model_name_or_path (str or `transformers.PreTrainedModel`):
-<<<<<<< HEAD
                 The identifier of the pretrained model to load or the pretrained model itself.
-=======
-                The identifier of the pre-trained model to load or the pre-trained model itself.
->>>>>>> 195bf019
             *model_args (sequence of positional arguments, *optional*):
                 All remaining positional arguments will be passed to the `_auto_model_parent_class`.
             **kwargs (dict, *optional*):
@@ -159,10 +118,6 @@
 
         NOTE: You must pass in arguments specific to the wrapped model as keyword arguments.
         """
-<<<<<<< HEAD
-=======
-
->>>>>>> 195bf019
         if kwargs is not None:
             wrapped_model_kwargs, from_pretrained_kwargs = cls._split_kwargs(kwargs)
         else:
@@ -271,11 +226,7 @@
         return {k: v for k, v in kwargs.items() if k in self.forward_kwargs}
 
 
-<<<<<<< HEAD
 def make_head(n_embd: int, out: int, dtype: type = torch.float32) -> nn.Sequential:
-=======
-def make_head(n_embd: int, out: int) -> nn.Sequential:
->>>>>>> 195bf019
     """Returns a generic sequential MLP head."""
     return nn.Sequential(
         nn.Linear(n_embd, n_embd * 2, dtype=dtype),

import os
import random
import subprocess
import time
from dataclasses import is_dataclass
from enum import Enum
from typing import Dict, Iterable

import numpy as np
import torch
from accelerate import Accelerator
from torch.optim.lr_scheduler import CosineAnnealingLR, LinearLR
from torchtyping import TensorType


def set_seed(seed: int):
    """
    Sets seeds across package dependencies for reproducibility.
    """
    seed += int(os.environ.get("RANK", 0))
    random.seed(seed)
    np.random.seed(seed)
    torch.manual_seed(seed)
    torch.cuda.manual_seed(seed)


# Training utils


def get_distributed_config(accelerator: Accelerator):
    """
    Return accelerator distributed config
    """

    accelerate_config = accelerator.state
    dist_config = {
        "mixed_precision": accelerate_config.mixed_precision,
        "num_gpus": accelerate_config.num_processes,
    }

    if accelerator.state.deepspeed_plugin is not None:
        ds_plugin = accelerator.state.deepspeed_plugin
        dist_config.update(
            {
                "gradient_accumulation_steps": ds_plugin.gradient_accumulation_steps,
                "gradient_clipping": ds_plugin.gradient_clipping,
                "zero_stage": ds_plugin.zero_stage,
                "offload_optimizer_device": ds_plugin.offload_optimizer_device,
                "offload_param_device": ds_plugin.offload_param_device,
            }
        )

    return dist_config


class OptimizerName(str, Enum):
    """Supported optimizer names"""

<<<<<<< HEAD
    ADAM: str = "adam"
    ADAMW: str = "adamw"
    ADAM_8BIT_BNB: str = "adam_8bit_bnb"
    ADAMW_8BIT_BNB: str = "adamw_8bit_bnb"
    SGD: str = "sgd"
=======
    ADAM = "adam"
    ADAMW = "adamw"
    SGD = "sgd"
>>>>>>> 8d1bdee9


def get_optimizer_class(name: OptimizerName):
    """
    Returns the optimizer class with the given name

    Args:
        name (str): Name of the optimizer as found in `OptimizerNames`
    """
    if name == OptimizerName.ADAM:
        return torch.optim.Adam
    if name == OptimizerName.ADAMW:
        return torch.optim.AdamW
<<<<<<< HEAD
    if name == OptimizerNames.ADAM_8BIT_BNB.value:
        try:
            from bitsandbytes.optim import Adam8bit

            return Adam8bit
        except ImportError:
            raise ImportError(
                "You must install the `bitsandbytes` package to use the 8-bit Adam. "
                "Install with: `pip install bitsandbytes`"
            )
    if name == OptimizerNames.ADAMW_8BIT_BNB.value:
        try:
            from bitsandbytes.optim import AdamW8bit

            return AdamW8bit
        except ImportError:
            raise ImportError(
                "You must install the `bitsandbytes` package to use 8-bit AdamW. "
                "Install with: `pip install bitsandbytes`"
            )
    if name == OptimizerNames.SGD.value:
        return torch.optim.SGD

    supported_optimizers = [o.value for o in OptimizerNames]
=======
    if name == OptimizerName.SGD:
        return torch.optim.SGD
    supported_optimizers = [o.value for o in OptimizerName]
>>>>>>> 8d1bdee9
    raise ValueError(
        f"`{name}` is not a supported optimizer. "
        f"Supported optimizers are: {supported_optimizers}"
    )


class SchedulerName(str, Enum):
    """Supported scheduler names"""

    COSINE_ANNEALING = "cosine_annealing"
    LINEAR = "linear"


def get_scheduler_class(name: SchedulerName):
    """
    Returns the scheduler class with the given name
    """
    if name == SchedulerName.COSINE_ANNEALING:
        return CosineAnnealingLR
    if name == SchedulerName.LINEAR:
        return LinearLR
    supported_schedulers = [s.value for s in SchedulerName]
    raise ValueError(
        f"`{name}` is not a supported scheduler. "
        f"Supported schedulers are: {supported_schedulers}"
    )


# Stats


class Clock:
    """
    Helper object for keeping track of time for computations.
    """

    def __init__(self):
        self.start = time.time()
        self.total_time = 0
        self.total_samples = 0

    def tick(self, samples: int = 0) -> float:
        """
        Returns time (s) since last call to tick(). Also records samples processed since last call.

        :param samples: number of samples that have been processed since last call
        """
        end = time.time()
        delta = end - self.start
        self.start = end

        if samples != 0:
            self.total_time += delta
            self.total_samples += samples

        return delta

    def get_stat(self, n_samp: int = 1000, reset: bool = False):
        """
        Returns average time (s) per n_samp samples processed

        :param reset: Reset counts?
        """
        sec_per_samp = self.total_time / self.total_samples

        if reset:
            self.total_samples = 0
            self.total_time = 0

        return sec_per_samp * n_samp


# Sampling


def topk_mask(xs: TensorType["Batch", "Vocab"], k: int):
    """
    Takes batched distribution over tokens and masks out scores for tokens
    that are not in the top k for that distribution.
    """

    # Get topk per distribution
    # For each dist, getting last value gives k-th largest
    mintop = torch.topk(xs, k)[0][:, -1].unsqueeze(-1)
    return torch.where(xs < mintop, -np.inf * torch.ones_like(xs), xs)


# Sentiment/scores


def sentiment_score(sentiments: Iterable[float]):
    """
    Return tensor of scores in [-1, 1] from sentiment analysis pipeline output
    """
    sentiments = torch.tensor(
        [-s["score"] if s["label"] == "NEGATIVE" else s["score"] for s in sentiments]
    )
    return sentiments


def tree_map(f, tree):
    """
    Apply function f to all leaves in tree
    """
    if is_dataclass(tree):
        return tree.__class__(**{k: tree_map(f, v) for k, v in tree.__dict__.items()})
    elif isinstance(tree, dict):
        return {k: tree_map(f, v) for k, v in tree.items()}
    elif isinstance(tree, (list, tuple)):
        return tree.__class__(tree_map(f, v) for v in tree)
    else:
        return f(tree)


def to_device(tree, device):
    """
    Move all tensors in tree to device
    """
    return tree_map(lambda x: x.to(device), tree)


def filter_non_scalars(xs: Dict) -> Dict:
    """
    Trims everything that can't be casted to float
    """
    ys = {}
    for k, v in xs.items():
        try:
            ys[k] = float(v)
        except TypeError:
            continue

    return ys


def get_git_tag() -> str:
    """
    Returns commit's short hash and date
    """
    output = subprocess.check_output("git log --format='%h/%as' -n1".split())
    branch = subprocess.check_output("git rev-parse --abbrev-ref HEAD".split())
    return f"{branch.decode()[:-1]}/{output.decode()[1:-2]}"<|MERGE_RESOLUTION|>--- conflicted
+++ resolved
@@ -56,17 +56,11 @@
 class OptimizerName(str, Enum):
     """Supported optimizer names"""
 
-<<<<<<< HEAD
     ADAM: str = "adam"
     ADAMW: str = "adamw"
     ADAM_8BIT_BNB: str = "adam_8bit_bnb"
     ADAMW_8BIT_BNB: str = "adamw_8bit_bnb"
     SGD: str = "sgd"
-=======
-    ADAM = "adam"
-    ADAMW = "adamw"
-    SGD = "sgd"
->>>>>>> 8d1bdee9
 
 
 def get_optimizer_class(name: OptimizerName):
@@ -80,8 +74,7 @@
         return torch.optim.Adam
     if name == OptimizerName.ADAMW:
         return torch.optim.AdamW
-<<<<<<< HEAD
-    if name == OptimizerNames.ADAM_8BIT_BNB.value:
+    if name == OptimizerName.ADAM_8BIT_BNB.value:
         try:
             from bitsandbytes.optim import Adam8bit
 
@@ -91,7 +84,7 @@
                 "You must install the `bitsandbytes` package to use the 8-bit Adam. "
                 "Install with: `pip install bitsandbytes`"
             )
-    if name == OptimizerNames.ADAMW_8BIT_BNB.value:
+    if name == OptimizerName.ADAMW_8BIT_BNB.value:
         try:
             from bitsandbytes.optim import AdamW8bit
 
@@ -101,15 +94,9 @@
                 "You must install the `bitsandbytes` package to use 8-bit AdamW. "
                 "Install with: `pip install bitsandbytes`"
             )
-    if name == OptimizerNames.SGD.value:
-        return torch.optim.SGD
-
-    supported_optimizers = [o.value for o in OptimizerNames]
-=======
-    if name == OptimizerName.SGD:
+    if name == OptimizerName.SGD.value:
         return torch.optim.SGD
     supported_optimizers = [o.value for o in OptimizerName]
->>>>>>> 8d1bdee9
     raise ValueError(
         f"`{name}` is not a supported optimizer. "
         f"Supported optimizers are: {supported_optimizers}"

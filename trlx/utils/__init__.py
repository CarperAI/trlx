import os
import random
import subprocess
import time
<<<<<<< HEAD
from functools import reduce
from typing import Any, Iterable, List, Dict, Union
=======
>>>>>>> e9c6c863
from dataclasses import is_dataclass
from enum import Enum
from typing import Dict, Iterable

import numpy as np
import torch
from accelerate import Accelerator
from torch.optim.lr_scheduler import CosineAnnealingLR, LinearLR
from torchtyping import TensorType


def set_seed(seed: int):
    """
    Sets seeds across package dependencies for reproducibility.
    """
    seed += int(os.environ.get("RANK", 0))
    random.seed(seed)
    np.random.seed(seed)
    torch.manual_seed(seed)
    torch.cuda.manual_seed(seed)


# Training utils


def get_distributed_config(accelerator: Accelerator):
    """
    Return accelerator distributed config
    """

    accelerate_config = accelerator.state
    dist_config = {
        "mixed_precision": accelerate_config.mixed_precision,
        "num_gpus": accelerate_config.num_processes,
    }

    if accelerator.state.deepspeed_plugin is not None:
        ds_plugin = accelerator.state.deepspeed_plugin
        dist_config.update(
            {
                "gradient_accumulation_steps": ds_plugin.gradient_accumulation_steps,
                "gradient_clipping": ds_plugin.gradient_clipping,
                "zero_stage": ds_plugin.zero_stage,
                "offload_optimizer_device": ds_plugin.offload_optimizer_device,
                "offload_param_device": ds_plugin.offload_param_device,
            }
        )

    return dist_config


class OptimizerName(str, Enum):
    """Supported optimizer names"""

    ADAM: str = "adam"
    ADAMW: str = "adamw"
    ADAM_8BIT_BNB: str = "adam_8bit_bnb"
    ADAMW_8BIT_BNB: str = "adamw_8bit_bnb"
    SGD: str = "sgd"


def get_optimizer_class(name: OptimizerName):
    """
    Returns the optimizer class with the given name

    Args:
        name (str): Name of the optimizer as found in `OptimizerNames`
    """
    if name == OptimizerName.ADAM:
        return torch.optim.Adam
    if name == OptimizerName.ADAMW:
        return torch.optim.AdamW
    if name == OptimizerName.ADAM_8BIT_BNB.value:
        try:
            from bitsandbytes.optim import Adam8bit

            return Adam8bit
        except ImportError:
            raise ImportError(
                "You must install the `bitsandbytes` package to use the 8-bit Adam. "
                "Install with: `pip install bitsandbytes`"
            )
    if name == OptimizerName.ADAMW_8BIT_BNB.value:
        try:
            from bitsandbytes.optim import AdamW8bit

            return AdamW8bit
        except ImportError:
            raise ImportError(
                "You must install the `bitsandbytes` package to use 8-bit AdamW. "
                "Install with: `pip install bitsandbytes`"
            )
    if name == OptimizerName.SGD.value:
        return torch.optim.SGD
    supported_optimizers = [o.value for o in OptimizerName]
    raise ValueError(
        f"`{name}` is not a supported optimizer. "
        f"Supported optimizers are: {supported_optimizers}"
    )


class SchedulerName(str, Enum):
    """Supported scheduler names"""

    COSINE_ANNEALING = "cosine_annealing"
    LINEAR = "linear"


def get_scheduler_class(name: SchedulerName):
    """
    Returns the scheduler class with the given name
    """
    if name == SchedulerName.COSINE_ANNEALING:
        return CosineAnnealingLR
    if name == SchedulerName.LINEAR:
        return LinearLR
    supported_schedulers = [s.value for s in SchedulerName]
    raise ValueError(
        f"`{name}` is not a supported scheduler. "
        f"Supported schedulers are: {supported_schedulers}"
    )


# Stats


class Clock:
    """
    Helper object for keeping track of time for computations.
    """

    def __init__(self):
        self.start = time.time()
        self.total_time = 0
        self.total_samples = 0

    def tick(self, samples: int = 0) -> float:
        """
        Returns time (s) since last call to tick(). Also records samples processed since last call.

        :param samples: number of samples that have been processed since last call
        """
        end = time.time()
        delta = end - self.start
        self.start = end

        if samples != 0:
            self.total_time += delta
            self.total_samples += samples

        return delta

    def get_stat(self, n_samp: int = 1000, reset: bool = False):
        """
        Returns average time (s) per n_samp samples processed

        :param reset: Reset counts?
        """
        sec_per_samp = self.total_time / self.total_samples

        if reset:
            self.total_samples = 0
            self.total_time = 0

        return sec_per_samp * n_samp


# Sampling


def topk_mask(xs: TensorType["Batch", "Vocab"], k: int):
    """
    Takes batched distribution over tokens and masks out scores for tokens
    that are not in the top k for that distribution.
    """

    # Get topk per distribution
    # For each dist, getting last value gives k-th largest
    mintop = torch.topk(xs, k)[0][:, -1].unsqueeze(-1)
    return torch.where(xs < mintop, -np.inf * torch.ones_like(xs), xs)


# Sentiment/scores


def tree_map(f, tree: Any) -> Any:
    """
    Apply function f to all leaves in tree
    """
    if is_dataclass(tree):
        return tree.__class__(**{k: tree_map(f, v) for k, v in tree.__dict__.items()})
    elif isinstance(tree, dict):
        return {k: tree_map(f, v) for k, v in tree.items()}
    elif isinstance(tree, (list, tuple)):
        return tree.__class__(tree_map(f, v) for v in tree)
    else:
        return f(tree)


def to_device(tree, device, non_blocking=False):
    """
    Move all tensors in tree to device
    """
    return tree_map(lambda x: x.to(device, non_blocking=non_blocking), tree)


def filter_non_scalars(xs: Dict) -> Dict:
    """
    Trims everything that can't be casted to float
    """
    ys = {}
    for k, v in xs.items():
        try:
            ys[k] = float(v)
        except TypeError:
            continue

    return ys


def get_git_tag() -> str:
    """
    Returns commit's short hash and date
    """
    output = subprocess.check_output("git log --format='%h/%as' -n1".split())
    branch = subprocess.check_output("git rev-parse --abbrev-ref HEAD".split())
    return f"{branch.decode()[:-1]}/{output.decode()[1:-2]}"<|MERGE_RESOLUTION|>--- conflicted
+++ resolved
@@ -2,11 +2,8 @@
 import random
 import subprocess
 import time
-<<<<<<< HEAD
 from functools import reduce
 from typing import Any, Iterable, List, Dict, Union
-=======
->>>>>>> e9c6c863
 from dataclasses import is_dataclass
 from enum import Enum
 from typing import Dict, Iterable

--- conflicted
+++ resolved
@@ -5,13 +5,8 @@
 import time
 from dataclasses import is_dataclass
 from enum import Enum
-<<<<<<< HEAD
-from functools import reduce
-from typing import Any, Dict, Iterable, List, Union
-=======
 from numbers import Number
-from typing import Dict, Iterable
->>>>>>> c25f5989
+from typing import Any, Dict
 
 import numpy as np
 import torch

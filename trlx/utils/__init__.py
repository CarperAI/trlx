import math
import os
import random
import subprocess
import time
from dataclasses import is_dataclass
from enum import Enum
from numbers import Number
from typing import Any, Dict

import numpy as np
import torch
from accelerate import Accelerator
from torch.optim.lr_scheduler import CosineAnnealingLR, LinearLR
from torchtyping import TensorType


def print_rank_0(*message):
    """
    Print only once from the main rank
    """
    if os.environ.get("RANK", "0") == "0":
        print(*message)


def significant(x: Number, ndigits=2) -> Number:
    """
    Cut the number up to its `ndigits` after the most significant
    """
    if isinstance(x, torch.Tensor):
        x = x.item()

    if not isinstance(x, Number) or x == 0:
        return x

    return round(x, ndigits - int(math.floor(math.log10(abs(x)))))


def set_seed(seed: int):
    """
    Sets seeds across package dependencies for reproducibility.
    """
    seed += int(os.environ.get("RANK", 0))
    random.seed(seed)
    np.random.seed(seed)
    torch.manual_seed(seed)
    torch.cuda.manual_seed(seed)


# Training utils


def get_distributed_config(accelerator: Accelerator):
    """
    Return accelerator distributed config
    """

    dist_config = {
        "mixed_precision": accelerator.mixed_precision,
        "num_gpus": accelerator.num_processes,
    }

    if accelerator.state.deepspeed_plugin is not None:
        ds_plugin = accelerator.state.deepspeed_plugin
        dist_config.update(
            {
                "gradient_accumulation_steps": ds_plugin.gradient_accumulation_steps,
                "gradient_clipping": ds_plugin.gradient_clipping,
                "zero_stage": ds_plugin.zero_stage,
                "offload_optimizer_device": ds_plugin.offload_optimizer_device,
                "offload_param_device": ds_plugin.offload_param_device,
            }
        )

    return dist_config


class OptimizerName(str, Enum):
    """Supported optimizer names"""

    ADAM: str = "adam"
    ADAMW: str = "adamw"
    ADAM_8BIT_BNB: str = "adam_8bit_bnb"
    ADAMW_8BIT_BNB: str = "adamw_8bit_bnb"
    SGD: str = "sgd"


def get_optimizer_class(name: OptimizerName):
    """
    Returns the optimizer class with the given name

    Args:
        name (str): Name of the optimizer as found in `OptimizerNames`
    """
    if name == OptimizerName.ADAM:
        return torch.optim.Adam
    if name == OptimizerName.ADAMW:
        return torch.optim.AdamW
    if name == OptimizerName.ADAM_8BIT_BNB.value:
        try:
            from bitsandbytes.optim import Adam8bit

            return Adam8bit
        except ImportError:
            raise ImportError(
                "You must install the `bitsandbytes` package to use the 8-bit Adam. "
                "Install with: `pip install bitsandbytes`"
            )
    if name == OptimizerName.ADAMW_8BIT_BNB.value:
        try:
            from bitsandbytes.optim import AdamW8bit

            return AdamW8bit
        except ImportError:
            raise ImportError(
                "You must install the `bitsandbytes` package to use 8-bit AdamW. "
                "Install with: `pip install bitsandbytes`"
            )
    if name == OptimizerName.SGD.value:
        return torch.optim.SGD
    supported_optimizers = [o.value for o in OptimizerName]
    raise ValueError(f"`{name}` is not a supported optimizer. " f"Supported optimizers are: {supported_optimizers}")


class SchedulerName(str, Enum):
    """Supported scheduler names"""

    COSINE_ANNEALING = "cosine_annealing"
    LINEAR = "linear"


def get_scheduler_class(name: SchedulerName):
    """
    Returns the scheduler class with the given name
    """
    if name == SchedulerName.COSINE_ANNEALING:
        return CosineAnnealingLR
    if name == SchedulerName.LINEAR:
        return LinearLR
    supported_schedulers = [s.value for s in SchedulerName]
    raise ValueError(f"`{name}` is not a supported scheduler. " f"Supported schedulers are: {supported_schedulers}")


# Stats


class Clock:
    """
    Helper object for keeping track of time for computations.
    """

    def __init__(self):
        self.start = time.time()
        self.total_time = 0
        self.total_samples = 0

    def tick(self, samples: int = 0) -> float:
        """
        Returns time (s) since last call to tick(). Also records samples processed since last call.

        :param samples: number of samples that have been processed since last call
        """
        end = time.time()
        delta = end - self.start
        self.start = end

        if samples != 0:
            self.total_time += delta
            self.total_samples += samples

        return delta

    def get_stat(self, n_samp: int = 1000, reset: bool = False):
        """
        Returns average time (s) per n_samp samples processed

        :param reset: Reset counts?
        """
        sec_per_samp = self.total_time / self.total_samples

        if reset:
            self.total_samples = 0
            self.total_time = 0

        return sec_per_samp * n_samp


# Sampling


def topk_mask(xs: TensorType["Batch", "Vocab"], k: int):
    """
    Takes batched distribution over tokens and masks out scores for tokens
    that are not in the top k for that distribution.
    """

    # Get topk per distribution
    # For each dist, getting last value gives k-th largest
    mintop = torch.topk(xs, k)[0][:, -1].unsqueeze(-1)
    return torch.where(xs < mintop, -np.inf * torch.ones_like(xs), xs)


<<<<<<< HEAD
def tree_map(f, tree: Any) -> Any:
=======
# Sentiment/scores


def sentiment_score(sentiments: Iterable[float]):
    """
    Return tensor of scores in [-1, 1] from sentiment analysis pipeline output
    """
    sentiments = torch.tensor([-s["score"] if s["label"] == "NEGATIVE" else s["score"] for s in sentiments])
    return sentiments


def tree_map(f, tree):
>>>>>>> b5addd48
    """
    Apply function f to all leaves in tree
    """
    if is_dataclass(tree):
        return tree.__class__(**{k: tree_map(f, v) for k, v in tree.__dict__.items()})
    elif isinstance(tree, dict):
        return {k: tree_map(f, v) for k, v in tree.items()}
    elif isinstance(tree, (list, tuple)):
        return tree.__class__(tree_map(f, v) for v in tree)
    else:
        return f(tree)


def to_device(tree, device, non_blocking=False):
    """
    Move all tensors in tree to device
    """
    return tree_map(lambda x: x.to(device, non_blocking=non_blocking), tree)


def filter_non_scalars(xs: Dict) -> Dict:
    """
    Trims everything that can't be casted to float
    """
    ys = {}
    for k, v in xs.items():
        try:
            ys[k] = float(v)
        except TypeError:
            continue

    return ys


def get_git_tag() -> str:
    """
    Returns commit's short hash and date
    """
    output = subprocess.check_output("git log --format='%h/%as' -n1".split())
    branch = subprocess.check_output("git rev-parse --abbrev-ref HEAD".split())
    return branch.decode()[:-1], output.decode()[1:-2]<|MERGE_RESOLUTION|>--- conflicted
+++ resolved
@@ -200,22 +200,7 @@
     return torch.where(xs < mintop, -np.inf * torch.ones_like(xs), xs)
 
 
-<<<<<<< HEAD
 def tree_map(f, tree: Any) -> Any:
-=======
-# Sentiment/scores
-
-
-def sentiment_score(sentiments: Iterable[float]):
-    """
-    Return tensor of scores in [-1, 1] from sentiment analysis pipeline output
-    """
-    sentiments = torch.tensor([-s["score"] if s["label"] == "NEGATIVE" else s["score"] for s in sentiments])
-    return sentiments
-
-
-def tree_map(f, tree):
->>>>>>> b5addd48
     """
     Apply function f to all leaves in tree
     """

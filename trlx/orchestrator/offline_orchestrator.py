import torch

from trlx.orchestrator import Orchestrator, register_orchestrator
from trlx.pipeline.offline_pipeline import ILQLRolloutStorage


@register_orchestrator
class OfflineOrchestrator(Orchestrator):
    """
    Orchestrator that creates a static dataset for offline training
    """

    def __init__(self, trainer, split_token=None):
        self.trainer = trainer
        self.split_token = split_token

    def make_experience(self, samples, rewards):
        """
        Tokenizes samples and shapes rewards into proper tensors and then inserts the resulting dataset into the model
        """
        if self.trainer.tokenizer:
            input_ids = self.trainer.tokenize(samples)
        else:
            input_ids = samples

        input_ids = list(map(torch.as_tensor, input_ids))

        states_ixs, actions_ixs = [], []
        dones = []
        for sample, s_tok in zip(samples, input_ids):
            # split samples on (prompts, continuations) on a given substring `split_token`
            if self.split_token:
<<<<<<< HEAD
                prompt_str_len = sample.index(self.split_token) + len(self.split_token)
                prompt_tok_len = len(
                    self.model.tokenizer(sample[:prompt_str_len]).input_ids
=======
                prompt_str_len = s.index(self.split_token) + len(self.split_token)
                prompt_tok_len = len(
                    self.trainer.tokenizer(s[:prompt_str_len]).input_ids
>>>>>>> e9c6c863
                )
            # else assume that the prompt is a bos token
            else:
                prompt_tok_len = 1

            # indices of continuations, to mask prompts in loss computation
            a_ixs = torch.arange(prompt_tok_len - 1, len(s_tok) - 1)
            # same continuations but for value computation, with the premise to eventually support interleaved dialog
            s_ixs = torch.arange(prompt_tok_len - 1, len(s_tok))
            # mask continuation's ending
            terminals = torch.ones_like(s_ixs)
            terminals[-1] = 0

            actions_ixs.append(a_ixs)
            states_ixs.append(s_ixs)
            dones.append(terminals)

        if self.trainer.tokenizer:
            prompt = self.trainer.tokenizer.decode(input_ids[0][: states_ixs[0][1]])
            response = self.trainer.tokenizer.decode(input_ids[0][states_ixs[0][1] :])
            print("[Sample example]")
            print("Prompt: ", prompt)
            print("Response: ", response)

        print(f"[Mean reward] {torch.Tensor(rewards).mean():.2f}")
        print(
            f"[Mean sample length] {torch.mean(torch.Tensor(list(map(len, input_ids)))):.2f}"
        )

        returns = torch.as_tensor(rewards, dtype=torch.float)
        returns = (returns - returns.mean()) / (returns.std() + 1e-30)

        rewards = [torch.zeros(x.shape[0]) for x in actions_ixs]
        for rs, G in zip(rewards, returns):
            rs[-1] = G

        attention_mask = [torch.ones(x.shape[0], dtype=int) for x in input_ids]

        self.trainer.store = ILQLRolloutStorage(
            input_ids, attention_mask, rewards, states_ixs, actions_ixs, dones
        )<|MERGE_RESOLUTION|>--- conflicted
+++ resolved
@@ -30,15 +30,9 @@
         for sample, s_tok in zip(samples, input_ids):
             # split samples on (prompts, continuations) on a given substring `split_token`
             if self.split_token:
-<<<<<<< HEAD
                 prompt_str_len = sample.index(self.split_token) + len(self.split_token)
                 prompt_tok_len = len(
                     self.model.tokenizer(sample[:prompt_str_len]).input_ids
-=======
-                prompt_str_len = s.index(self.split_token) + len(self.split_token)
-                prompt_tok_len = len(
-                    self.trainer.tokenizer(s[:prompt_str_len]).input_ids
->>>>>>> e9c6c863
                 )
             # else assume that the prompt is a bos token
             else:

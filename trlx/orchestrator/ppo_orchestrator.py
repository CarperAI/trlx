--- conflicted
+++ resolved
@@ -16,13 +16,8 @@
 @register_orchestrator
 class PPOOrchestrator(Orchestrator):
     """
-<<<<<<< HEAD
-    Orchestrator that prepares data for PPO training:
-    transforms samples from `pipeline` into `PPOBatch` and pushes them into trainer's `store`
-=======
     Orchestrator prepares data for PPO training.
     Transforms samples from `pipeline` into `PPOBatch` and pushes them into trainer's `store`
->>>>>>> 17df88e6
     """
 
     def __init__(
@@ -63,13 +58,8 @@
 
     def make_experience(self, num_rollouts: int = 1024, iter_count: int = 0):  # noqa:
         """
-<<<<<<< HEAD
-        Takes `num_rollouts` prompts from `pipeline`, samples model,
-        computes KL againts a reference model appends PPOElements to trainer's `store`
-=======
         Takes `num_rollouts` prompts from `pipeline`, samples model and computes the
         KL againts a reference model. It then appends PPOElements to trainer's `store`
->>>>>>> 17df88e6
         """
         ppo_rl_elements = []
         stats = {}

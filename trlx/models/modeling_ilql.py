import gc
import os
from copy import deepcopy
from dataclasses import dataclass
from functools import reduce
<<<<<<< HEAD
from itertools import chain
from typing import Optional, Tuple
=======
>>>>>>> 223ef0ff

import deepspeed  # type: ignore
import numpy as np
import torch
import torch.nn.functional as F
import transformers
from torch import nn
from torchtyping import TensorType

from trlx.data.ilql_types import ILQLBatch
from trlx.data.method_configs import MethodConfig, register_method
from trlx.models.modeling_base import PreTrainedModelWrapper
from trlx.utils.modeling import (
    flatten_dict,
    get_tensor_stats,
    hf_get_hidden_size,
    hf_get_lm_head,
    make_head,
)


def topk_mask(xs: torch.FloatTensor, k: int):
    if k > xs.shape[-1]:
        return xs
    mintop = torch.topk(xs, k)[0][:, -1].unsqueeze(-1)
    return torch.where(xs < mintop, -np.inf * torch.ones_like(xs, dtype=xs.dtype), xs)


def batched_index_select(
    x: TensorType["batch", "seq_len", "hidden"],
    idxs: TensorType["batch", "index_len"],
    dim: int,
) -> TensorType["batch", "index_len", "hidden"]:
    """
    Gather vectors at idxs along dim from x
    """
    idxs = idxs.unsqueeze(-1).expand(idxs.shape[0], idxs.shape[1], x.shape[-1])
    return x.gather(dim=dim, index=idxs)


@dataclass
@register_method
class ILQLConfig(MethodConfig):
    tau: float
    gamma: float
    cql_scale: float
    awac_scale: float
    alpha: float
    beta: float
    steps_for_target_q_sync: float
    two_qs: bool
    gen_kwargs: dict

    def loss(self, outputs, labels):
        logits, (qs, target_qs, vs) = outputs
        terminal_mask = labels.dones[:, :-1]
        n_nonterminal = max(1, terminal_mask.sum())
        # check type of labels
        if isinstance(labels, ILQLBatch):
            actions = labels.input_ids[:, 1:].gather(dim=1, index=labels.actions_ixs).unsqueeze(-1)
        else:
            actions = labels.decoder_input_ids[:, 1:].unsqueeze(-1)
        nactions = actions.shape[1]
        bsize, _, dsize = logits.shape

        Q = [q.gather(-1, actions).squeeze(-1) for q in qs]
        targetQs = [q.gather(-1, actions).squeeze(-1).detach() for q in target_qs]
        targetQ = reduce(torch.minimum, targetQs)

        # The loss_q assumes len(states) == len(rewards) + 1
        # values of current states
        V = vs[:, :-1, 0]
        # values of next states
        Vnext = vs[:, 1:, 0] * labels.dones[:, 1:].to(vs.dtype)
        # target to fit Q
        Q_ = labels.rewards + self.gamma * Vnext.detach()

        loss_qs = [((Qi - Q_) * terminal_mask).pow(2).sum() / n_nonterminal for Qi in Q]
        loss_q = sum(loss_qs)

        targetQ = targetQ.detach()

        loss_v = (
            (
                (targetQ >= V).int() * self.tau * (targetQ - V).pow(2)
                + (targetQ < V).int() * (1 - self.tau) * (targetQ - V).pow(2)
            )
            * terminal_mask
        ).sum() / n_nonterminal

        def cql_loss(q):
            loss = F.cross_entropy(q.reshape(-1, dsize), actions.reshape(-1), reduction="none")
            loss = loss.reshape(bsize, nactions) * terminal_mask
            loss = loss.sum() / n_nonterminal
            return loss

        loss_cql = sum(cql_loss(q) for q in qs)

        # select logits from continuations
        action_logits = batched_index_select(logits, labels.actions_ixs, dim=1)
        cross_entropy = F.cross_entropy(
            action_logits.reshape(-1, dsize),
            actions.reshape(-1),
            reduction="none",
        ).reshape(bsize, nactions)

        with torch.no_grad():
            awac_weight = torch.exp(self.beta * (targetQ - V))

        loss_awac = torch.sum(cross_entropy * awac_weight * terminal_mask) / n_nonterminal
        loss = loss_q + loss_v + self.cql_scale * loss_cql + self.awac_scale * loss_awac

        stats = dict(
            losses=dict(
                loss=loss.item(),
                loss_q=loss_q.item(),
                loss_v=loss_v.item(),
                loss_cql=loss_cql.item(),
                loss_awac=loss_awac.item(),
            ),
            values=get_tensor_stats(V, terminal_mask, n_nonterminal),
            qvalues={str(ix): get_tensor_stats(Q[ix], terminal_mask, n_nonterminal) for ix in range(len(Q))},
            awac_weight=get_tensor_stats(awac_weight, terminal_mask, n_nonterminal),
        )

        return loss, flatten_dict(stats)


class ILQLHeads(nn.Module):
    def __init__(
        self,
        hidden_size: int,
        vocab_size: int,
        two_qs: bool,
        alpha: float,
        dtype: type,
    ):
        super().__init__()

        self.hidden_size = hidden_size
        self.vocab_size = vocab_size
        self.two_qs = two_qs
        self.alpha = alpha
        self.v_head = make_head(self.hidden_size, 1, dtype)

        n_qs = 2 if self.two_qs else 1
        self.q_heads = nn.ModuleList(make_head(self.hidden_size, self.vocab_size, dtype) for _ in range(n_qs))
        self.target_q_heads = nn.ModuleList(deepcopy(q_head) for q_head in self.q_heads)

        for target_q_head in self.target_q_heads:
            target_q_head.requires_grad_(False)

    def forward(
        self,
        hs: TensorType["batch", "seq_len", "hidden"],
        states_ixs: Optional[TensorType["batch", "states_seq_len"]] = None,
        actions_ixs: Optional[TensorType["batch", "actions_seq_len"]] = None,
        **kwargs,
    ) -> Tuple[
        Tuple[TensorType["batch", "actions_seq_len", "hidden"]],
        Tuple[TensorType["batch", "actions_seq_len", "hidden"]],
        TensorType["batch", "states_seq_len", "hidden"],
    ]:
        if states_ixs is not None:
            states_hs = batched_index_select(hs, states_ixs, 1)
            actions_hs = batched_index_select(hs, actions_ixs, 1)
        else:
            states_hs = actions_hs = hs

        qs = tuple(q_head(actions_hs) for q_head in self.q_heads)
        target_qs = tuple(q_head(actions_hs) for q_head in self.target_q_heads)
        vs = self.v_head(states_hs)

        return qs, target_qs, vs

    def _sync_target_q_heads(self, alpha):
        for target_q_head, q_head in zip(self.target_q_heads, self.q_heads):
            for target_param, copy_param in zip(target_q_head.parameters(), q_head.parameters()):
                target_param.data.copy_((alpha * copy_param.data) + (1.0 - alpha) * target_param.data)

    def sync_target_q_heads(self):
        if os.environ.get("ACCELERATE_DEEPSPEED_ZERO_STAGE", "0") == "3":
            with deepspeed.zero.GatheredParameters(list(self.parameters()), modifier_rank=0):
                if deepspeed.comm.get_rank() == 0:
                    self._sync_target_q_heads(self.alpha)
        else:
            self._sync_target_q_heads(self.alpha)


class AutoModelForCausalLMWithILQLHeads(PreTrainedModelWrapper):
    """An `AutoModel` class wrapper for `transformers` causal models wtih a language
    modeling head and ILQL heads.

    References:
        [1] Snell et al., "Offline RL for Natural Language Generation with Implicit Language Q Learning",
            https://arxiv.org/abs/2206.11871, 2022
    """

    _auto_model_parent_class = transformers.AutoModelForCausalLM
    _supported_modules = ["ilql_heads"]
    _supported_args = ["two_qs", "alpha"]

    def __init__(
        self,
        base_model: transformers.PreTrainedModel,
        *,
        two_qs: bool = True,
        alpha: float = 0.99,
    ):
        super().__init__(base_model)
        hidden_size = hf_get_hidden_size(self.base_model.config)
        vocab_size = self.base_model.config.vocab_size
        dtype = next(hf_get_lm_head(self.base_model).parameters()).dtype
        self.two_qs = two_qs
        self.alpha = alpha
        self.ilql_heads = ILQLHeads(hidden_size, vocab_size, self.two_qs, self.alpha, dtype=dtype)

    def forward(
        self,
        input_ids,
        attention_mask=None,
        position_ids=None,
        past_key_values=None,
        actions_ixs=None,
        states_ixs=None,
    ):
        forward_kwargs = self.get_compatible_forward_kwargs(
            input_ids=input_ids,
            attention_mask=attention_mask,
            position_ids=position_ids,
            past_key_values=past_key_values,
        )
        forward_kwargs["output_hidden_states"] = True

        outputs = self.base_model(**forward_kwargs)
        qs, target_qs, vs = self.ilql_heads(outputs.hidden_states[-1], states_ixs=states_ixs, actions_ixs=actions_ixs)

        return outputs.logits, qs, target_qs, vs, outputs.past_key_values

    def generate(
        self,
        input_ids,
        attention_mask=None,
        position_ids=None,
        past_key_values=None,
        beta=1,
        max_new_tokens=32,
        max_length=1024,
        temperature=1,
        top_k=20,
        logit_mask=None,
        pad_token_id=None,
        eos_token_id=None,
    ):
        """
        Generates samples akin to hf's `.generate` but with custom logp prepossessing:
        changing token probabilities as to how advantageous they would be
        according to value functions estimations.
        """
        pad_token_id = pad_token_id if pad_token_id is not None else self.base_model.config.pad_token_id
        eos_token_id = eos_token_id if eos_token_id is not None else self.base_model.config.eos_token_id

        if attention_mask is None:
            attention_mask = input_ids.not_equal(pad_token_id)

        if position_ids is None:
            position_ids = attention_mask.cumsum(-1) - 1
            position_ids.masked_fill_(attention_mask.eq(0), 0)

        samples = input_ids.clone()
        max_new_tokens = min(max_new_tokens, max_length - input_ids.shape[1])

        finished = torch.zeros(input_ids.shape[0], 1, dtype=torch.long, device=input_ids.device)
        for _ in range(max_new_tokens):
            out = self.forward(
                input_ids=input_ids,
                attention_mask=attention_mask,
                position_ids=position_ids,
                past_key_values=past_key_values,
            )

            logits, _, target_qs, vs, past_key_values = out
            if self.two_qs:
                qs = torch.minimum(target_qs[0][:, -1, :], target_qs[1][:, -1, :])
            else:
                qs = target_qs[:, -1, :]

            logits = logits[:, -1, :]
            vs = vs[:, -1, :]

            if logit_mask is not None:
                mask = logit_mask[input_ids[:, -1].squeeze().to(logit_mask.device)]
                logits[torch.where(mask)] = -np.inf

            adv = qs - vs
            pi_beta = F.log_softmax(logits, -1)
            pi_top_k = topk_mask(pi_beta + beta * adv, top_k)
            pi = F.softmax(pi_top_k / temperature, -1)

            input_ids = torch.multinomial(pi, num_samples=1)
            input_ids = (1 - finished) * input_ids + finished * eos_token_id
            finished = (input_ids == eos_token_id).long()

            samples = torch.hstack((samples, input_ids))
            attention_mask = torch.hstack((attention_mask, (input_ids != eos_token_id).long()))
            position_ids = (position_ids[:, -1] + 1).view(-1, 1)

            if os.environ.get("ACCELERATE_DEEPSPEED_ZERO_STAGE", "0") != "3" and torch.all(finished):
                break

        return samples

    def sync_target_q_heads(self):
        self.ilql_heads.sync_target_q_heads()

    def state_dict(self, *args, **kwargs):
        """
        Returns the state dictionary of the model. We add the state dictionary of the ilql heads
        to the state dictionary of the wrapped model by prepending the key with `ilql_heads.`.
        """
        base_model_state_dict = self.base_model.state_dict(*args, **kwargs)
        ilql_heads_state_dict = self.ilql_heads.state_dict(*args, **kwargs)
        for k, v in ilql_heads_state_dict.items():
            base_model_state_dict[f"ilql_heads.{k}"] = v
        return base_model_state_dict

    def post_init(self, state_dict):
        """
        We add the state dictionary of the ilql heads to the state dictionary of the wrapped model
        by preprending the key with `ilql_heads.`. This function removes the `ilql_heads.` prefix from the
        keys of the value head state dictionary.
        """
        for k in list(state_dict.keys()):
            if "ilql_heads." in k:
                state_dict[k.replace("ilql_heads.", "")] = state_dict.pop(k)
        self.ilql_heads.load_state_dict(state_dict, strict=False)
        del state_dict
        gc.collect()


class AutoModelForSeq2SeqLMWithILQLHeads(PreTrainedModelWrapper):
    """This is a wrapper around huggingface AutoModelForSeq2Seq with two additional scalar heads"""

    _auto_model_parent_class = transformers.AutoModelForSeq2SeqLM
    _supported_modules = ["ilql_heads"]
    _supported_args = ["two_qs", "alpha"]

    def __init__(
        self,
        base_model: transformers.PreTrainedModel,
        *,
        two_qs: bool = True,
        alpha: float = 0.99,
    ):
        super().__init__(base_model)
        hidden_size = hf_get_hidden_size(self.base_model.config)
        vocab_size = self.base_model.config.vocab_size
        dtype = next(hf_get_lm_head(self.base_model).parameters()).dtype
        self.two_qs = two_qs
        self.alpha = alpha
        self.ilql_heads = ILQLHeads(hidden_size, vocab_size, self.two_qs, self.alpha, dtype=dtype)

    def sync_target_q_heads(self):
        self.ilql_heads.sync_target_q_heads()

    def state_dict(self, *args, **kwargs):
        """
        Returns the state dictionary of the model. We add the state dictionary of the ilql heads
        to the state dictionary of the wrapped model by prepending the key with `ilql_heads.`.
        """
        base_model_state_dict = self.base_model.state_dict(*args, **kwargs)
        ilql_heads_state_dict = self.ilql_heads.state_dict(*args, **kwargs)
        for k, v in ilql_heads_state_dict.items():
            base_model_state_dict[f"ilql_heads.{k}"] = v
        return base_model_state_dict

    def post_init(self, state_dict):
        """
        We add the state dictionary of the ilql heads to the state dictionary of the wrapped model
        by preprending the key with `ilql_heads.`. This function removes the `ilql_heads.` prefix from the
        keys of the value head state dictionary.
        """
        for k in list(state_dict.keys()):
            if "ilql_heads." in k:
                state_dict[k.replace("ilql_heads.", "")] = state_dict.pop(k)
        self.ilql_heads.load_state_dict(state_dict, strict=False)
        del state_dict
        gc.collect()

    def forward(
        self,
        input_ids,
        attention_mask=None,
        decoder_input_ids=None,
        past_key_values=None,
        encoder_outputs=None,
        actions_ixs=None,
        states_ixs=None,
        output_attentions=True,
        output_hidden_states=True,
    ):
        forward_kwargs = self.get_compatible_forward_kwargs(
            input_ids=input_ids,
            attention_mask=attention_mask,
            decoder_input_ids=decoder_input_ids,
            past_key_values=past_key_values,
            encoder_outputs=encoder_outputs,
            output_attentions=output_attentions,
            output_hidden_states=output_hidden_states,
        )
        out = self.base_model(**forward_kwargs)

        hs = out.decoder_hidden_states[-1]

        logits = self.base_model.lm_head(hs)
        qs, target_qs, vs = self.ilql_heads(hs, states_ixs=states_ixs, actions_ixs=actions_ixs)
        encoder_outputs = (out.encoder_last_hidden_state, out.encoder_hidden_states, out.encoder_attentions)
        return logits, qs, target_qs, vs, out.past_key_values, encoder_outputs

    def generate(
        self,
        input_ids,
        attention_mask=None,
        decoder_input_ids=None,
        past_key_values=None,
        encoder_outputs=None,
        beta=1,
        max_new_tokens=32,
        max_length=1024,
        temperature=1,
        top_k=20,
        logit_mask=None,
        pad_token_id=None,
        eos_token_id=None,
    ):
        """
        Generates samples akin to hf's `.generate` but with custom logp prepossessing:
        changing token probabilities as to how advantageous they would be
        according to value functions estimations.
        """

        if eos_token_id is None or pad_token_id is None:
            raise ValueError("eos_token_id and pad_token_id must be provided")

        if attention_mask is None:
            attention_mask = input_ids.not_equal(pad_token_id)

        samples = input_ids.clone()
        max_new_tokens = min(max_new_tokens, max_length - input_ids.shape[1])
        if decoder_input_ids is None:
            decoder_input_ids = input_ids.new_zeros(input_ids.shape[0], 1)

        finished = torch.zeros(input_ids.shape[0], 1, dtype=torch.long, device=input_ids.device)
        for _ in range(max_new_tokens):
            out = self.forward(
                input_ids=input_ids,
                attention_mask=attention_mask,
                decoder_input_ids=decoder_input_ids[:, -1].unsqueeze(-1),
                past_key_values=past_key_values,
                encoder_outputs=encoder_outputs,
            )
            logits, _, target_qs, vs, past_key_values, encoder_outputs = out
            if self.two_qs:
                qs = torch.minimum(target_qs[0][:, -1, :], target_qs[1][:, -1, :])
            else:
                qs = target_qs[:, -1, :]

            logits = logits[:, -1, :]
            vs = vs[:, -1, :]
            adv = qs - vs
            pi_beta = F.log_softmax(logits, -1)
            pi_top_k = topk_mask(pi_beta + beta * adv, top_k)
            pi = F.softmax(pi_top_k / temperature, -1)
            next_tokens = torch.multinomial(pi, num_samples=1)
            next_tokens = (1 - finished) * next_tokens + finished * eos_token_id
            finished = (next_tokens == eos_token_id).long() | (next_tokens == pad_token_id).long()
            decoder_input_ids = torch.cat([decoder_input_ids, next_tokens], dim=-1)
            samples = decoder_input_ids
            if os.environ.get("ACCELERATE_DEEPSPEED_ZERO_STAGE", "0") != "3" and torch.all(finished):
                break

        return samples<|MERGE_RESOLUTION|>--- conflicted
+++ resolved
@@ -3,11 +3,7 @@
 from copy import deepcopy
 from dataclasses import dataclass
 from functools import reduce
-<<<<<<< HEAD
-from itertools import chain
 from typing import Optional, Tuple
-=======
->>>>>>> 223ef0ff
 
 import deepspeed  # type: ignore
 import numpy as np

--- conflicted
+++ resolved
@@ -1,10 +1,6 @@
 import gc
 import inspect
-<<<<<<< HEAD
 import re
-=======
-from collections import OrderedDict
->>>>>>> e36fe9d1
 from copy import deepcopy
 from dataclasses import dataclass
 from typing import List, Optional, Tuple, Union
@@ -333,23 +329,16 @@
         Returns the state dictionary of the model. We add the state dictionary of the value head
         to the state dictionary of the wrapped model by prepending the key with `v_head.`.
         """
-<<<<<<< HEAD
+        state_dict = self.v_head.state_dict(*args, **dict(prefix="v_head.", **kwargs))
+        if not heads_only:
+            state_dict = {**state_dict, **self.base_model.state_dict(*args, **dict(prefix="base_model.", **kwargs))}
+
         return {
             **self.base_model.state_dict(*args, **dict(prefix="base_model.", **kwargs)),
             **self.v_head.state_dict(*args, **dict(prefix="v_head.", **kwargs)),
         }
-=======
-        v_head_state_dict = self.v_head.state_dict(*args, **kwargs)
-        if heads_only:
-            model_state_dict = OrderedDict()
-        else:
-            model_state_dict = self.base_model.state_dict(*args, **kwargs)
-
-        for k, v in v_head_state_dict.items():
-            model_state_dict[f"v_head.{k}"] = v
-
-        return model_state_dict
->>>>>>> e36fe9d1
+
+        return state_dict
 
     def post_init(self, state_dict):
         """
@@ -357,17 +346,11 @@
         by prepending the key with `v_head.`. This function removes the `v_head.` prefix from the
         keys of the value head state dictionary.
         """
-<<<<<<< HEAD
+        super().post_init()
+
         trlx_checkpoint = any(k.startswith("base_model.") or k.startswith("v_head.") for k in state_dict)
         self.load_state_dict(state_dict, strict=trlx_checkpoint)
-=======
-        super().post_init()
-
-        for k in list(state_dict.keys()):
-            if "v_head." in k:
-                state_dict[k.replace("v_head.", "")] = state_dict.pop(k)
-        self.v_head.load_state_dict(state_dict, strict=False)
->>>>>>> e36fe9d1
+
         del state_dict
         gc.collect()  # noqa: E702
 
@@ -1293,23 +1276,16 @@
         Returns the state dictionary of the model. We add the state dictionary of the value head
         to the state dictionary of the wrapped model by prepending the key with `v_head.`.
         """
-<<<<<<< HEAD
+        state_dict = self.v_head.state_dict(*args, **dict(prefix="v_head.", **kwargs))
+        if not heads_only:
+            state_dict = {**state_dict, **self.base_model.state_dict(*args, **dict(prefix="base_model.", **kwargs))}
+
         return {
             **self.base_model.state_dict(*args, **dict(prefix="base_model.", **kwargs)),
             **self.v_head.state_dict(*args, **dict(prefix="v_head.", **kwargs)),
         }
-=======
-        v_head_state_dict = self.v_head.state_dict(*args, **kwargs)
-        if heads_only:
-            model_state_dict = OrderedDict()
-        else:
-            model_state_dict = self.base_model.state_dict(*args, **kwargs)
-
-        for k, v in v_head_state_dict.items():
-            model_state_dict[f"v_head.{k}"] = v
-
-        return model_state_dict
->>>>>>> e36fe9d1
+
+        return state_dict
 
     def post_init(self, state_dict):
         """
@@ -1317,17 +1293,11 @@
         by prepending the key with `v_head.`. This function removes the `v_head.` prefix from the
         keys of the value head state dictionary.
         """
-<<<<<<< HEAD
+        super().post_init()
+
         trlx_checkpoint = any(k.startswith("base_model.") or k.startswith("v_head.") for k in state_dict)
         self.load_state_dict(state_dict, strict=trlx_checkpoint)
-=======
-        super().post_init()
-
-        for k in list(state_dict.keys()):
-            if "v_head." in k:
-                state_dict[k.replace("v_head.", "")] = state_dict.pop(k)
-        self.v_head.load_state_dict(state_dict, strict=False)
->>>>>>> e36fe9d1
+
         del state_dict
         gc.collect()  # noqa: E702
 

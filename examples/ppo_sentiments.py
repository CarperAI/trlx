# Generates positive movie reviews by tuning a pretrained model on IMDB dataset
# with a sentiment reward function

import os
import pathlib
from typing import List

import torch
import yaml
from datasets import load_dataset
from transformers import pipeline

import trlx
from trlx.data.configs import TRLConfig


def get_positive_score(scores):
    "Extract value associated with a positive sentiment from pipeline's output"
    return dict(map(lambda x: tuple(x.values()), scores))["POSITIVE"]


<<<<<<< HEAD
=======
config_path = pathlib.Path(__file__).parent.joinpath("../configs/ppo_config.yml")
with config_path.open() as f:
    default_config = yaml.safe_load(f)


>>>>>>> 7f4bafeb
def main(hparams={}):
    default_config = hparams.pop("default_config")
    config = TRLConfig.update(default_config, hparams)

    if torch.cuda.is_available():
        device = int(os.environ.get("LOCAL_RANK", 0))
    else:
        device = -1

    sentiment_fn = pipeline(
        "sentiment-analysis",
        "lvwerra/distilbert-imdb",
        top_k=2,
        truncation=True,
        batch_size=256,
        device=device,
    )

    def reward_fn(samples: List[str], **kwargs) -> List[float]:
        sentiments = list(map(get_positive_score, sentiment_fn(samples)))
        return sentiments

    # Take few words off of movies reviews as prompts
    imdb = load_dataset("imdb", split="train+test")
    prompts = [" ".join(review.split()[:4]) for review in imdb["text"]]

    trlx.train(
        reward_fn=reward_fn,
        prompts=prompts,
        eval_prompts=["I don't know much about Hungarian underground"] * 64,
        config=config,
    )


if __name__ == "__main__":
    default_config = yaml.safe_load(open("configs/ppo_config.yml"))
    main({"default_config": default_config})<|MERGE_RESOLUTION|>--- conflicted
+++ resolved
@@ -19,14 +19,6 @@
     return dict(map(lambda x: tuple(x.values()), scores))["POSITIVE"]
 
 
-<<<<<<< HEAD
-=======
-config_path = pathlib.Path(__file__).parent.joinpath("../configs/ppo_config.yml")
-with config_path.open() as f:
-    default_config = yaml.safe_load(f)
-
-
->>>>>>> 7f4bafeb
 def main(hparams={}):
     default_config = hparams.pop("default_config")
     config = TRLConfig.update(default_config, hparams)
@@ -62,5 +54,7 @@
 
 
 if __name__ == "__main__":
-    default_config = yaml.safe_load(open("configs/ppo_config.yml"))
+    config_path = pathlib.Path(__file__).parent.joinpath("../configs/ppo_config.yml")
+    with config_path.open() as f:
+        default_config = yaml.safe_load(f)
     main({"default_config": default_config})
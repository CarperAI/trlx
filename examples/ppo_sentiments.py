# Generates positive movie reviews by tuning a pretrained model on IMDB dataset
# with a sentiment reward function
import json
import os
<<<<<<< HEAD
import pathlib
=======
import sys
>>>>>>> adbf8fcc
from typing import List

import torch
import yaml
from datasets import load_dataset
from transformers import pipeline

import trlx
from trlx.data.configs import TRLConfig


def get_positive_score(scores):
    "Extract value associated with a positive sentiment from pipeline's output"
    return dict(map(lambda x: tuple(x.values()), scores))["POSITIVE"]


def main(hparams={}):
    default_config = hparams.pop("default_config")
    config = TRLConfig.update(default_config, hparams)

    device = os.environ.get("ACCELERATE_TORCH_DEVICE", None)
    if device is None:
        if torch.cuda.is_available():
            device = int(os.environ.get("LOCAL_RANK", 0))
        else:
            device = -1

    sentiment_fn = pipeline(
        "sentiment-analysis",
        "lvwerra/distilbert-imdb",
        top_k=2,
        truncation=True,
        batch_size=256,
        device=device,
    )

    def reward_fn(samples: List[str], **kwargs) -> List[float]:
        sentiments = list(map(get_positive_score, sentiment_fn(samples)))
        return sentiments

    # Take few words off of movies reviews as prompts
    imdb = load_dataset("imdb", split="train+test")
    prompts = [" ".join(review.split()[:4]) for review in imdb["text"]]

    trlx.train(
        reward_fn=reward_fn,
        prompts=prompts,
        eval_prompts=["I don't know much about Hungarian underground"] * 256,
        config=config,
    )


if __name__ == "__main__":
<<<<<<< HEAD
    config_path = pathlib.Path(__file__).parent.joinpath("../configs/ppo_config.yml")
    with config_path.open() as f:
        default_config = yaml.safe_load(f)
    main({"default_config": default_config})
=======
    hparams = {} if len(sys.argv) == 1 else json.loads(sys.argv[1])
    main(hparams)
>>>>>>> adbf8fcc
<|MERGE_RESOLUTION|>--- conflicted
+++ resolved
@@ -2,20 +2,15 @@
 # with a sentiment reward function
 import json
 import os
-<<<<<<< HEAD
-import pathlib
-=======
 import sys
->>>>>>> adbf8fcc
 from typing import List
 
 import torch
-import yaml
 from datasets import load_dataset
 from transformers import pipeline
 
 import trlx
-from trlx.data.configs import TRLConfig
+from trlx.data.default_configs import TRLConfig, default_ppo_config
 
 
 def get_positive_score(scores):
@@ -24,15 +19,13 @@
 
 
 def main(hparams={}):
-    default_config = hparams.pop("default_config")
-    config = TRLConfig.update(default_config, hparams)
+    # Merge sweep config with default config if given
+    config = TRLConfig.update(default_ppo_config().to_dict(), hparams)
 
-    device = os.environ.get("ACCELERATE_TORCH_DEVICE", None)
-    if device is None:
-        if torch.cuda.is_available():
-            device = int(os.environ.get("LOCAL_RANK", 0))
-        else:
-            device = -1
+    if torch.cuda.is_available():
+        device = int(os.environ.get("LOCAL_RANK", 0))
+    else:
+        device = -1
 
     sentiment_fn = pipeline(
         "sentiment-analysis",
@@ -54,18 +47,11 @@
     trlx.train(
         reward_fn=reward_fn,
         prompts=prompts,
-        eval_prompts=["I don't know much about Hungarian underground"] * 256,
+        eval_prompts=["I don't know much about Hungarian underground"] * 64,
         config=config,
     )
 
 
 if __name__ == "__main__":
-<<<<<<< HEAD
-    config_path = pathlib.Path(__file__).parent.joinpath("../configs/ppo_config.yml")
-    with config_path.open() as f:
-        default_config = yaml.safe_load(f)
-    main({"default_config": default_config})
-=======
     hparams = {} if len(sys.argv) == 1 else json.loads(sys.argv[1])
-    main(hparams)
->>>>>>> adbf8fcc
+    main(hparams)
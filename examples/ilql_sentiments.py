import os
from typing import Dict, List

from datasets import load_dataset
from transformers import pipeline

import trlx
from trlx.data.default_configs import TRLConfig, default_ilql_config


def get_positive_score(scores):
    "Extract value associated with a positive sentiment from pipeline's output"
    return dict(map(lambda x: tuple(x.values()), scores))["POSITIVE"]


def main(hparams={}):
<<<<<<< HEAD
    config = TRLConfig.update(hparams.pop("default_config"), hparams)
=======
    # Merge sweep config with default config if given
    config = TRLConfig.update(default_ilql_config().to_dict(), hparams)
>>>>>>> e72f7d1a

    sentiment_fn = pipeline(
        "sentiment-analysis",
        "lvwerra/distilbert-imdb",
        top_k=2,
        truncation=True,
        batch_size=256,
        device=0 if int(os.environ.get("LOCAL_RANK", 0)) == 0 else -1,
    )

    def metric_fn(samples: List[str], **kwargs) -> Dict[str, List[float]]:
        sentiments = list(map(get_positive_score, sentiment_fn(samples)))
        return {"sentiments": sentiments}

    imdb = load_dataset("imdb", split="train+test")

    trlx.train(
        samples=imdb["text"],
        rewards=imdb["label"],
        eval_prompts=["I don't know much about Hungarian underground"] * 64,
        metric_fn=metric_fn,
        config=config,
    )


if __name__ == "__main__":
    config_path = pathlib.Path(__file__).parent.joinpath("../configs/ilql_config.yml")
    with config_path.open() as f:
        default_config = yaml.safe_load(f)

    main({"default_config": default_config})<|MERGE_RESOLUTION|>--- conflicted
+++ resolved
@@ -14,12 +14,8 @@
 
 
 def main(hparams={}):
-<<<<<<< HEAD
-    config = TRLConfig.update(hparams.pop("default_config"), hparams)
-=======
     # Merge sweep config with default config if given
     config = TRLConfig.update(default_ilql_config().to_dict(), hparams)
->>>>>>> e72f7d1a
 
     sentiment_fn = pipeline(
         "sentiment-analysis",
@@ -46,8 +42,4 @@
 
 
 if __name__ == "__main__":
-    config_path = pathlib.Path(__file__).parent.joinpath("../configs/ilql_config.yml")
-    with config_path.open() as f:
-        default_config = yaml.safe_load(f)
-
-    main({"default_config": default_config})+    main()
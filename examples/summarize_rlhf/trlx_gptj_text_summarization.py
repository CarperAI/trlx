import os
import pathlib
from typing import List

import torch
from datasets import load_dataset
from reward_model.reward_model import GPTRewardModel
from tqdm import tqdm
from transformers import AutoTokenizer

import trlx
<<<<<<< HEAD
from trlx.data.configs import TRLConfig
=======
from trlx.data.configs import (
    ModelConfig,
    OptimizerConfig,
    SchedulerConfig,
    TokenizerConfig,
    TrainConfig,
    TRLConfig,
)
from trlx.models.modeling_ppo import PPOConfig
>>>>>>> adbf8fcc

REWARD_CHECKPOINT_PATH = "reward_model/rm_checkpoint/pytorch_model.bin"
if not os.path.exists(REWARD_CHECKPOINT_PATH):
    os.makedirs("reward_model/rm_checkpoint", exist_ok=True)
    os.system(
        f"wget -O {REWARD_CHECKPOINT_PATH} \
        https://huggingface.co/CarperAI/openai_summarize_tldr_rm_checkpoint/resolve/main/pytorch_model.bin"
    )
SFT_MODEL_PATH = "CarperAI/openai_summarize_tldr_sft"


if __name__ == "__main__":
    # Load the pre-trained reward model
    rw_tokenizer = AutoTokenizer.from_pretrained("EleutherAI/gpt-j-6B")
    rw_tokenizer.pad_token = rw_tokenizer.eos_token
    rw_model = GPTRewardModel(SFT_MODEL_PATH)
    rw_model.load_state_dict(torch.load(REWARD_CHECKPOINT_PATH))
    rw_model.half()
    rw_model.eval()
    rw_device = os.environ.get("ACCELERATE_TORCH_DEVICE", None)
    if rw_device is None:
        rw_device = torch.device("cuda:{}".format(1))  # set reward model device
    rw_model.to(rw_device)

    def get_scores(samples: List[str]):
        scores_list = []
        batch_size = 2
        for i in range(0, len(samples), batch_size):
            sub_samples = samples[i : i + batch_size]
            sub_samples = ["<|startoftext|>" + chosen + "<|endoftext|>" for chosen in sub_samples]
            encodings_dict = rw_tokenizer(
                sub_samples,
                truncation=True,
                max_length=config.train.seq_length,
                padding="max_length",
                return_tensors="pt",
            )
            input_ids = encodings_dict["input_ids"].to(rw_device)
            attn_masks = encodings_dict["attention_mask"].to(rw_device)
            input_ids = input_ids.repeat(2, 1)
            attn_masks = attn_masks.repeat(2, 1)
            with torch.no_grad():
                sub_scores = rw_model(input_ids=input_ids, attention_mask=attn_masks)
            scores_list.append(sub_scores["chosen_end_scores"])
        scores = torch.cat(scores_list, dim=0)
        return scores

    def get_prompt_dataset(prompts, max_length):
        """
        Get the prompt after T5 decoding to make sure dictionary
        of prompts and summaries is consistent decode prompt from trlX pipeline
        """
        formatted_prompts = []
        for i in tqdm(range(len(prompts))):
            tmp = tokenizer.decode(
                tokenizer(
                    prompts[i].split("TL;DR:")[0],
                    truncation=True,
                    max_length=max_length - 5,  # to make sure "TL;DR" dont get truncated
                    add_special_tokens=False,
                )["input_ids"],
                skip_special_tokens=True,
            ).strip()
            tmp = tmp + "\nTL;DR:"
            tmp = tokenizer.decode(
                tokenizer(tmp, truncation=True, max_length=max_length, add_special_tokens=False)["input_ids"],
                skip_special_tokens=True,
            ).strip()
            formatted_prompts.append(tmp)
        return formatted_prompts

    def reward_fn(samples: List[str], **kwargs):
        original_samples = [text.split("TL;DR:")[0] + "TL;DR: " for text in samples]
        original_samples = [text + post_summary_dict[text.strip()] for text in original_samples]
        original_scores = get_scores(original_samples)
        scores = get_scores(samples)
        norms_scores = scores - original_scores
        return norms_scores

    config_path = pathlib.Path(__file__).parent.joinpath("configs/ppo_config_summ_gptj.yml")
    config = TRLConfig.load_yaml(config_path)

    tokenizer = AutoTokenizer.from_pretrained(config.tokenizer.tokenizer_path)
    tokenizer.pad_token = tokenizer.eos_token
    tokenizer.padding_side = "left"
    max_length_input = config.train.seq_length - config.method.gen_kwargs["max_new_tokens"]

    dataset = load_dataset("CarperAI/openai_summarize_tldr")

    # Store data into prompt and label pairs
    train_set = [(sample["prompt"], sample["label"]) for sample in dataset["train"]]
    val_set = [(sample["prompt"], sample["label"]) for sample in dataset["valid"]]

    # Split contents into summaries and labels
    train_posts, train_summaries = zip(*train_set)
    val_posts, val_summaries = zip(*val_set)

    # Get the OpenAI summaries
    post_summary_dict = {}
    train_prompts = get_prompt_dataset(train_posts, max_length_input)
    for i in range(len(train_prompts)):
        post_summary_dict[train_prompts[i]] = train_summaries[i]
    val_prompts = get_prompt_dataset(val_posts, max_length_input)
    for i in range(len(val_prompts)):
        post_summary_dict[val_prompts[i]] = val_summaries[i]

    trainer = trlx.train(
        reward_fn=reward_fn,
        prompts=train_prompts,
        eval_prompts=val_prompts[0:1000],  # sampling 1000 validation prompts for evaluation speed in training
        config=config,
    )<|MERGE_RESOLUTION|>--- conflicted
+++ resolved
@@ -1,5 +1,4 @@
 import os
-import pathlib
 from typing import List
 
 import torch
@@ -9,9 +8,6 @@
 from transformers import AutoTokenizer
 
 import trlx
-<<<<<<< HEAD
-from trlx.data.configs import TRLConfig
-=======
 from trlx.data.configs import (
     ModelConfig,
     OptimizerConfig,
@@ -21,7 +17,6 @@
     TRLConfig,
 )
 from trlx.models.modeling_ppo import PPOConfig
->>>>>>> adbf8fcc
 
 REWARD_CHECKPOINT_PATH = "reward_model/rm_checkpoint/pytorch_model.bin"
 if not os.path.exists(REWARD_CHECKPOINT_PATH):
@@ -32,6 +27,64 @@
     )
 SFT_MODEL_PATH = "CarperAI/openai_summarize_tldr_sft"
 
+config = TRLConfig(
+    train=TrainConfig(
+        seq_length=550,
+        epochs=50,
+        total_steps=100000,
+        batch_size=4,
+        checkpoint_interval=10000,
+        eval_interval=200,
+        pipeline="PromptPipeline",
+        trainer="AcceleratePPOTrainer",
+    ),
+    model=ModelConfig(
+        model_path="CarperAI/openai_summarize_tldr_sft",
+        num_layers_unfrozen=8,
+    ),
+    tokenizer=TokenizerConfig(
+        tokenizer_path="gpt2",
+        truncation_side="right",
+    ),
+    optimizer=OptimizerConfig(
+        name="adamw",
+        kwargs={
+            "lr": 5.0e-6,
+            "betas": [0.9, 0.999],
+            "eps": 1.0e-8,
+            "weight_decay": 0.01,
+        },
+    ),
+    scheduler=SchedulerConfig(
+        name="cosine_annealing",
+        kwargs={
+            "T_max": 100000,
+            "eta_min": 5.0e-6,
+        },
+    ),
+    method=PPOConfig(
+        name="PPOConfig",
+        num_rollouts=128,
+        chunk_size=16,
+        ppo_epochs=4,
+        init_kl_coef=0.1,
+        target=6,
+        horizon=10000,
+        gamma=1,
+        lam=0.95,
+        cliprange=0.2,
+        cliprange_value=0.2,
+        vf_coef=0.2,
+        scale_reward=None,
+        ref_mean=None,
+        ref_std=None,
+        cliprange_reward=10,
+        gen_kwargs={
+            "max_new_tokens": 50,
+        },
+    ),
+)
+
 
 if __name__ == "__main__":
     # Load the pre-trained reward model
@@ -41,9 +94,7 @@
     rw_model.load_state_dict(torch.load(REWARD_CHECKPOINT_PATH))
     rw_model.half()
     rw_model.eval()
-    rw_device = os.environ.get("ACCELERATE_TORCH_DEVICE", None)
-    if rw_device is None:
-        rw_device = torch.device("cuda:{}".format(1))  # set reward model device
+    rw_device = torch.device("cuda:{}".format(1))  # set reward model device
     rw_model.to(rw_device)
 
     def get_scores(samples: List[str]):
@@ -101,9 +152,6 @@
         norms_scores = scores - original_scores
         return norms_scores
 
-    config_path = pathlib.Path(__file__).parent.joinpath("configs/ppo_config_summ_gptj.yml")
-    config = TRLConfig.load_yaml(config_path)
-
     tokenizer = AutoTokenizer.from_pretrained(config.tokenizer.tokenizer_path)
     tokenizer.pad_token = tokenizer.eos_token
     tokenizer.padding_side = "left"

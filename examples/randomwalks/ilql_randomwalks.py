import pathlib

import yaml
from transformers import GPT2Config

import trlx
from examples.randomwalks import generate_random_walks
<<<<<<< HEAD
from trlx.data.configs import TRLConfig

config_path = pathlib.Path(__file__).parent.joinpath("configs/ilql_randomwalks.yml")
with config_path.open() as f:
    default_config = yaml.safe_load(f)


def main(hparams={}):
=======
from trlx.data.default_configs import (
    ILQLConfig,
    ModelConfig,
    OptimizerConfig,
    SchedulerConfig,
    TokenizerConfig,
    TrainConfig,
    TRLConfig,
)


def main(hparams):
>>>>>>> adbf8fcc
    config = TRLConfig.update(default_config, hparams)

    metric_fn, eval_prompts, walks, _ = generate_random_walks(seed=config.train.seed)
    rewards = metric_fn(walks)["optimality"]
    # split each random walk into (starting state, rest of the walk)
    walks = [[walk[:1], walk[1:]] for walk in walks]

    trlx.train(
        model_path=GPT2Config(n_layer=6, n_embd=144, vocab_size=23),
        samples=walks,
        rewards=rewards,
        eval_prompts=eval_prompts,
        metric_fn=lambda samples, **kwargs: metric_fn(samples),
        config=config,
        stop_sequences=["|"],
    )


default_config = TRLConfig(
    train=TrainConfig(
        seq_length=10,
        batch_size=100,
        epochs=20,
        total_steps=1000,
        checkpoint_interval=1000,
        eval_interval=16,
        pipeline="PromptPipeline",
        trainer="AccelerateILQLTrainer",
    ),
    model=ModelConfig(model_path=GPT2Config(n_layer=6, n_embd=144, vocab_size=23), num_layers_unfrozen=-1),
    tokenizer=TokenizerConfig(tokenizer_path="CarperAI/randomwalks", truncation_side="right"),
    optimizer=OptimizerConfig(name="adamw", kwargs=dict(lr=2e-4, betas=(0.9, 0.95), eps=1.0e-8, weight_decay=1.0e-6)),
    scheduler=SchedulerConfig(name="cosine_annealing", kwargs=dict(T_max=1000, eta_min=2e-4)),
    method=ILQLConfig(
        name="ilqlconfig",
        tau=0.8,
        gamma=0.99,
        cql_scale=0.1,
        awac_scale=1,
        alpha=0.1,
        beta=0,
        steps_for_target_q_sync=5,
        two_qs=True,
        gen_kwargs=dict(max_new_tokens=9, top_k=10, beta=[0, 1, 100], temperature=1.0),
    ),
)

if __name__ == "__main__":
    import json
    import sys

    hparams = {} if len(sys.argv) == 1 else json.loads(sys.argv[1])
    main(hparams)<|MERGE_RESOLUTION|>--- conflicted
+++ resolved
@@ -1,20 +1,7 @@
-import pathlib
-
-import yaml
 from transformers import GPT2Config
 
 import trlx
 from examples.randomwalks import generate_random_walks
-<<<<<<< HEAD
-from trlx.data.configs import TRLConfig
-
-config_path = pathlib.Path(__file__).parent.joinpath("configs/ilql_randomwalks.yml")
-with config_path.open() as f:
-    default_config = yaml.safe_load(f)
-
-
-def main(hparams={}):
-=======
 from trlx.data.default_configs import (
     ILQLConfig,
     ModelConfig,
@@ -27,7 +14,6 @@
 
 
 def main(hparams):
->>>>>>> adbf8fcc
     config = TRLConfig.update(default_config, hparams)
 
     metric_fn, eval_prompts, walks, _ = generate_random_walks(seed=config.train.seed)

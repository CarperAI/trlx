import pathlib

import yaml

import trlx
from examples.randomwalks import generate_random_walks
<<<<<<< HEAD
from trlx.data.configs import TRLConfig

config_path = pathlib.Path(__file__).parent.joinpath("configs/ppo_randomwalks.yml")
with config_path.open() as f:
    default_config = yaml.safe_load(f)
=======
from trlx.data.default_configs import (
    ModelConfig,
    OptimizerConfig,
    PPOConfig,
    SchedulerConfig,
    TokenizerConfig,
    TrainConfig,
    TRLConfig,
)
>>>>>>> adbf8fcc

default_config = TRLConfig(
    train=TrainConfig(
        seq_length=10,
        epochs=20,
        total_steps=10000,
        batch_size=100,
        checkpoint_interval=10000,
        eval_interval=20,
        pipeline="PromptPipeline",
        trainer="AcceleratePPOTrainer",
    ),
    model=ModelConfig(model_path="CarperAI/randomwalks", num_layers_unfrozen=-1),
    tokenizer=TokenizerConfig(tokenizer_path="CarperAI/randomwalks", truncation_side="right"),
    optimizer=OptimizerConfig(name="adamw", kwargs=dict(lr=3.0e-4, betas=(0.9, 0.95), eps=1.0e-8, weight_decay=1.0e-6)),
    scheduler=SchedulerConfig(name="cosine_annealing", kwargs=dict(T_max=10000, eta_min=3.0e-4)),
    method=PPOConfig(
        name="PPOConfig",
        num_rollouts=128,
        chunk_size=128,
        ppo_epochs=4,
        init_kl_coef=0.05,
        target=6,
        horizon=10000,
        gamma=1,
        lam=0.95,
        cliprange=0.2,
        cliprange_value=0.2,
        vf_coef=1.2,
        scale_reward="ignored",
        ref_mean=None,
        ref_std=None,
        cliprange_reward=1,
        gen_kwargs=dict(
            max_new_tokens=9,
            top_k=0,
            top_p=1.0,
            do_sample=True,
        ),
    ),
)

<<<<<<< HEAD
def main(hparams={}):
    config = TRLConfig.update(default_config, hparams)
=======
>>>>>>> adbf8fcc

def main(hparams={}):
    config = TRLConfig.update(default_config, hparams)
    metric_fn, prompts, *_ = generate_random_walks(seed=config.train.seed)

    trlx.train(
        # An "optimality" reward function is used, with scores in [0,1]
        # depending on how close the path is to the shortest possible path.
        reward_fn=lambda samples, prompts, outputs: metric_fn(samples)["optimality"],
        # The prompts are simply the first nodes (represented as letters) to
        # start from.
        prompts=prompts,
        eval_prompts=prompts,
        metric_fn=lambda samples, prompts, outputs: metric_fn(samples),
        config=config,
    )


if __name__ == "__main__":
    import json
    import sys

    hparams = {} if len(sys.argv) == 1 else json.loads(sys.argv[1])
    main(hparams)<|MERGE_RESOLUTION|>--- conflicted
+++ resolved
@@ -1,16 +1,5 @@
-import pathlib
-
-import yaml
-
 import trlx
 from examples.randomwalks import generate_random_walks
-<<<<<<< HEAD
-from trlx.data.configs import TRLConfig
-
-config_path = pathlib.Path(__file__).parent.joinpath("configs/ppo_randomwalks.yml")
-with config_path.open() as f:
-    default_config = yaml.safe_load(f)
-=======
 from trlx.data.default_configs import (
     ModelConfig,
     OptimizerConfig,
@@ -20,7 +9,6 @@
     TrainConfig,
     TRLConfig,
 )
->>>>>>> adbf8fcc
 
 default_config = TRLConfig(
     train=TrainConfig(
@@ -63,11 +51,6 @@
     ),
 )
 
-<<<<<<< HEAD
-def main(hparams={}):
-    config = TRLConfig.update(default_config, hparams)
-=======
->>>>>>> adbf8fcc
 
 def main(hparams={}):
     config = TRLConfig.update(default_config, hparams)

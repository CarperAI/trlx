--- conflicted
+++ resolved
@@ -17,11 +17,7 @@
   weight_decay: 1.0e-6
 
   checkpoint_interval: 1000
-<<<<<<< HEAD
-  eval_interval: 64
-=======
   eval_interval: 128
->>>>>>> ea38a945
 
   pipeline: "OfflinePipeline"
   orchestrator: "OfflineOrchestrator"

--- conflicted
+++ resolved
@@ -1,11 +1,4 @@
 train:
-<<<<<<< HEAD
-  seq_length: 48  # Size of LM context
-  epochs: 10  # Train for max(epochs, total_steps)
-  total_steps: 80000  # Train for max(epochs, total_steps)
-  batch_size: 8  # batch size
-  gradient_accumulation_steps: 1 # accumulation steps
-=======
   seq_length: 48
   epochs: 10
   total_steps: 80000
@@ -13,7 +6,6 @@
 
   checkpoint_interval: 1000000
   eval_interval: 16
->>>>>>> d58dfd06
 
   pipeline: "PromptPipeline"
   orchestrator: "PPOOrchestrator"
